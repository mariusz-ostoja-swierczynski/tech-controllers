"""
Python wrapper for getting interaction with Tech devices.
"""
import logging
import aiohttp
import json
import time
import asyncio

logging.basicConfig(level=logging.DEBUG)
_LOGGER = logging.getLogger(__name__)

class Tech:
    """Main class to perform Tech API requests"""

    TECH_API_URL = "https://emodul.eu/api/v1/"

    def __init__(self, session: aiohttp.ClientSession, user_id = None, token = None, base_url = TECH_API_URL, update_interval = 130):
        _LOGGER.debug("Init Tech")
        self.headers = {
            'Accept': 'application/json',
            'Accept-Encoding': 'gzip'
        }
        self.base_url = base_url
        self.update_interval = update_interval
        self.session = session
        if user_id and token:
            self.user_id = user_id
            self.token = token
            self.headers.setdefault("Authorization", "Bearer " + token)
            self.authenticated = True
        else:
            self.authenticated = False
        self.update_lock = asyncio.Lock()
<<<<<<< HEAD
        self.modules = {}
=======
        self.zones = {}
        self.tiles = {}
>>>>>>> 06642dc6

    async def get(self, request_path):
        url = self.base_url + request_path
        _LOGGER.debug("Sending GET request: " + url)
        async with self.session.get(url, headers=self.headers) as response:
            if response.status != 200:
                _LOGGER.warning("Invalid response from Tech API: %s", response.status)
                raise TechError(response.status, await response.text())

            data = await response.json()
            _LOGGER.debug(data)
            return data
    
    async def post(self, request_path, post_data):
        url = self.base_url + request_path
        _LOGGER.debug("Sending POST request: " + url)
        async with self.session.post(url, data=post_data, headers=self.headers) as response:
            if response.status != 200:
                _LOGGER.warning("Invalid response from Tech API: %s", response.status)
                raise TechError(response.status, await response.text())

            data = await response.json()
            _LOGGER.debug(data)
            return data
    
    async def authenticate(self, username, password):
        path = "authentication"
        post_data = '{"username": "' + username + '", "password": "' + password + '"}'
        result = await self.post(path, post_data)
        self.authenticated = result["authenticated"]
        if self.authenticated:
            self.user_id = str(result["user_id"])
            self.token = result["token"]
            self.headers = {
                'Accept': 'application/json',
                'Accept-Encoding': 'gzip',
                'Authorization': 'Bearer ' + self.token
            }
        return result["authenticated"]

    async def list_modules(self):
        if self.authenticated:
            path = "users/" + self.user_id + "/modules"
            result = await self.get(path)
        else:
            raise TechError(401, "Unauthorized")
        return result
    
    async def get_module_data(self, module_udid):
        _LOGGER.debug("Getting module data..." + module_udid + ", " + self.user_id)
        if self.authenticated:
            path = "users/" + self.user_id + "/modules/" + module_udid
            result = await self.get(path)
        else:
            raise TechError(401, "Unauthorized")
        return result
    
    async def update_module_data(self, module_udid):
        """Updates Tech module zones and tiles either from cache or
        it will update all the cached values for Tech module assuming
        no update has occurred for at least the [update_interval].

        Parameters:
        module_udid (string): The Tech module udid.

        Returns:
        True when data has been updated or False otherwise.
        """
        async with self.update_lock:
            now = time.time()
<<<<<<< HEAD
            _LOGGER.debug("Geting zones for controller: %s", module_udid)
            self.modules.setdefault(module_udid, {'last_update' : None, 'zones' : {}})
            _LOGGER.debug("Geting zones if now=%s, > last_update=%s + interval=%s", now, self.modules[module_udid]['last_update'], self.update_interval)
            if self.modules[module_udid]['last_update'] is None or now > self.modules[module_udid]['last_update'] + self.update_interval:
                result = await self.get_module_data(module_udid)
                zones = result['zones']['elements']
                if len(zones) > 0:
                    _LOGGER.debug("Updating zones cache for controller: " + module_udid)    
                    zones = list(filter(lambda e: e['zone']['zoneState'] != "zoneUnregistered", zones))
                    for zone in zones:
                        self.modules[module_udid]['zones'][zone['zone']['id']] = zone
                self.modules[module_udid]['last_update'] = now
        return self.modules[module_udid]['zones']
=======
            _LOGGER.debug("Geting module data: now: %s, last_update %s, interval: %s", now, self.last_update, self.update_interval)
            if self.last_update is None or now > self.last_update + self.update_interval:
                _LOGGER.debug("Updating module data cache..." + module_udid)    
                result = await self.get_module_data(module_udid)
                zones = result["zones"]["elements"]
                zones = list(filter(lambda e: e['zone']['zoneState'] != "zoneUnregistered", zones))
                tiles = result["tiles"]
                for zone in zones:
                    self.zones[zone["zone"]["id"]] = zone
                for tile in tiles:
                    self.tiles[tile["id"]] = tile
                self.last_update = now
                return True
            else:
                return False

    async def get_zones(self, module_udid):
        """Returns zones from Tech API.

        Parameters:
        module_udid (string): The Tech module udid.

        Returns:
        Dictionary of zones.
        """
        await self.update_module_data(module_udid)
        return self.zones

    async def get_tiles(self, module_udid):
        """Returns tiles from Tech API.

        Parameters:
        module_udid (string): The Tech module udid.

        Returns:
        Dictionary of tiles.
        """
        await self.update_module_data(module_udid)
        return self.tiles
>>>>>>> 06642dc6
    
    async def get_zone(self, module_udid, zone_id):
        """Returns zone from Tech API.

        Parameters:
        module_udid (string): The Tech module udid.
        zone_id (int): The Tech module zone ID.

        Returns:
        Dictionary of zone.
        """
<<<<<<< HEAD
        await self.get_module_zones(module_udid)
        return self.modules[module_udid]['zones'][zone_id]
=======
        await self.update_module_data(module_udid)
        return self.zones[zone_id]
>>>>>>> 06642dc6

    async def get_tile(self, module_udid, tile_id):
        """Returns tile from Tech API.

        Parameters:
        module_udid (string): The Tech module udid.
        tile_id (int): The Tech module tile ID.

        Returns:
        Dictionary of tile.
        """
        await self.update_module_data(module_udid)
        return self.tiles[tile_id]

    async def set_const_temp(self, module_udid, zone_id, target_temp):
        """Sets constant temperature of the zone.
        
        Parameters:
        module_udid (string): The Tech module udid.
        zone_id (int): The Tech module zone ID.
        target_temp (float): The target temperature to be set within the zone.

        Returns:
        JSON object with the result.
        """
        _LOGGER.debug("Setting zone constant temperature...")
        if self.authenticated:
            path = "users/" + self.user_id + "/modules/" + module_udid + "/zones"
            data = {
                "mode" : {
                    "id" : self.modules[module_udid]['zones'][zone_id]["mode"]["id"],
                    "parentId" : zone_id,
                    "mode" : "constantTemp",
                    "constTempTime" : 60,
                    "setTemperature" : int(target_temp  * 10),
                    "scheduleIndex" : 0
                }
            }
            _LOGGER.debug(data)
            result = await self.post(path, json.dumps(data))
            _LOGGER.debug(result)
        else:
            raise TechError(401, "Unauthorized")
        return result

    async def set_zone(self, module_udid, zone_id, on = True):
        """Turns the zone on or off.
        
        Parameters:
        module_udid (string): The Tech module udid.
        zone_id (int): The Tech module zone ID.
        on (bool): Flag indicating to turn the zone on if True or off if False.

        Returns:
        JSON object with the result.
        """
        _LOGGER.debug("Turing zone on/off: %s", on)
        if self.authenticated:
            path = "users/" + self.user_id + "/modules/" + module_udid + "/zones"
            data = {
                "zone" : {
                    "id" : zone_id,
                    "zoneState" : "zoneOn" if on else "zoneOff"
                }
            }
            _LOGGER.debug(data)
            result = await self.post(path, json.dumps(data))
            _LOGGER.debug(result)
        else:
            raise TechError(401, "Unauthorized")
        return result

class TechError(Exception):
    """Raised when Tech APi request ended in error.
    Attributes:
        status_code - error code returned by Tech API
        status - more detailed description
    """
    def __init__(self, status_code, status):
        self.status_code = status_code
        self.status = status<|MERGE_RESOLUTION|>--- conflicted
+++ resolved
@@ -32,12 +32,8 @@
         else:
             self.authenticated = False
         self.update_lock = asyncio.Lock()
-<<<<<<< HEAD
         self.modules = {}
-=======
-        self.zones = {}
         self.tiles = {}
->>>>>>> 06642dc6
 
     async def get(self, request_path):
         url = self.base_url + request_path
@@ -94,24 +90,22 @@
         else:
             raise TechError(401, "Unauthorized")
         return result
-    
-    async def update_module_data(self, module_udid):
-        """Updates Tech module zones and tiles either from cache or
-        it will update all the cached values for Tech module assuming
+
+    async def module_data(self, module_udid):
+        """Updates Tech module zones and tiles either from cache or it will
+        update all the cached values for Tech module assuming
         no update has occurred for at least the [update_interval].
-
-        Parameters:
-        module_udid (string): The Tech module udid.
-
-        Returns:
-        True when data has been updated or False otherwise.
+        Parameters:
+        inst (Tech): The instance of the Tech API.
+        module_udid (string): The Tech module udid.
+        Returns:
+        Dictionary of zones and tiles indexed by zone ID.
         """
         async with self.update_lock:
             now = time.time()
-<<<<<<< HEAD
-            _LOGGER.debug("Geting zones for controller: %s", module_udid)
-            self.modules.setdefault(module_udid, {'last_update' : None, 'zones' : {}})
-            _LOGGER.debug("Geting zones if now=%s, > last_update=%s + interval=%s", now, self.modules[module_udid]['last_update'], self.update_interval)
+            _LOGGER.debug("Geting tiles for controller: %s", module_udid)
+            self.modules.setdefault(module_udid, {'last_update' : None, 'zones' : {}, 'tiles' : {}})
+            #_LOGGER.debug("Geting tiles if now=%s, > last_update=%s + interval=%s", now, self.modules[module_udid]['last_update'], self.update_interval)
             if self.modules[module_udid]['last_update'] is None or now > self.modules[module_udid]['last_update'] + self.update_interval:
                 result = await self.get_module_data(module_udid)
                 zones = result['zones']['elements']
@@ -119,51 +113,15 @@
                     _LOGGER.debug("Updating zones cache for controller: " + module_udid)    
                     zones = list(filter(lambda e: e['zone']['zoneState'] != "zoneUnregistered", zones))
                     for zone in zones:
-                        self.modules[module_udid]['zones'][zone['zone']['id']] = zone
+                        self.modules[module_udid]['zones'][zone['zone']['id']] = zone               
+                tiles = result['tiles']
+                if len(tiles) > 0:
+                    _LOGGER.debug("Updating tiles cache for controller: " + module_udid)    
+                    for tile in tiles:
+                        self.modules[module_udid]['tiles'][tile['id']] = tile
                 self.modules[module_udid]['last_update'] = now
-        return self.modules[module_udid]['zones']
-=======
-            _LOGGER.debug("Geting module data: now: %s, last_update %s, interval: %s", now, self.last_update, self.update_interval)
-            if self.last_update is None or now > self.last_update + self.update_interval:
-                _LOGGER.debug("Updating module data cache..." + module_udid)    
-                result = await self.get_module_data(module_udid)
-                zones = result["zones"]["elements"]
-                zones = list(filter(lambda e: e['zone']['zoneState'] != "zoneUnregistered", zones))
-                tiles = result["tiles"]
-                for zone in zones:
-                    self.zones[zone["zone"]["id"]] = zone
-                for tile in tiles:
-                    self.tiles[tile["id"]] = tile
-                self.last_update = now
-                return True
-            else:
-                return False
-
-    async def get_zones(self, module_udid):
-        """Returns zones from Tech API.
-
-        Parameters:
-        module_udid (string): The Tech module udid.
-
-        Returns:
-        Dictionary of zones.
-        """
-        await self.update_module_data(module_udid)
-        return self.zones
-
-    async def get_tiles(self, module_udid):
-        """Returns tiles from Tech API.
-
-        Parameters:
-        module_udid (string): The Tech module udid.
-
-        Returns:
-        Dictionary of tiles.
-        """
-        await self.update_module_data(module_udid)
-        return self.tiles
->>>>>>> 06642dc6
-    
+        return self.modules[module_udid]
+
     async def get_zone(self, module_udid, zone_id):
         """Returns zone from Tech API.
 
@@ -174,13 +132,8 @@
         Returns:
         Dictionary of zone.
         """
-<<<<<<< HEAD
-        await self.get_module_zones(module_udid)
+        await self.module_data(module_udid)
         return self.modules[module_udid]['zones'][zone_id]
-=======
-        await self.update_module_data(module_udid)
-        return self.zones[zone_id]
->>>>>>> 06642dc6
 
     async def get_tile(self, module_udid, tile_id):
         """Returns tile from Tech API.
@@ -192,8 +145,8 @@
         Returns:
         Dictionary of tile.
         """
-        await self.update_module_data(module_udid)
-        return self.tiles[tile_id]
+        await self.module_data(module_udid)
+        return self.modules[module_udid]['tiles'][tile_id]
 
     async def set_const_temp(self, module_udid, zone_id, target_temp):
         """Sets constant temperature of the zone.
@@ -219,9 +172,7 @@
                     "scheduleIndex" : 0
                 }
             }
-            _LOGGER.debug(data)
             result = await self.post(path, json.dumps(data))
-            _LOGGER.debug(result)
         else:
             raise TechError(401, "Unauthorized")
         return result
@@ -246,9 +197,7 @@
                     "zoneState" : "zoneOn" if on else "zoneOff"
                 }
             }
-            _LOGGER.debug(data)
             result = await self.post(path, json.dumps(data))
-            _LOGGER.debug(result)
         else:
             raise TechError(401, "Unauthorized")
         return result
