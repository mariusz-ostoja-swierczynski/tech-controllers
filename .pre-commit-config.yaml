--- conflicted
+++ resolved
@@ -1,12 +1,7 @@
----
 repos:
   - repo: https://github.com/astral-sh/ruff-pre-commit
     # Ruff version.
-<<<<<<< HEAD
-    rev: v0.13.0
-=======
     rev: v0.13.2
->>>>>>> a3bae90f
     hooks:
       # Run the linter with auto-fix.
       - id: ruff-check
