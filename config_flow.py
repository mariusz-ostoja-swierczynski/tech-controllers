"""Config flow for Tech Sterowniki integration."""
import logging
import voluptuous as vol
from homeassistant import config_entries, core, exceptions
from homeassistant.helpers import aiohttp_client
from .const import DOMAIN, SUPPORTED_LANGUAGES, CONF_LANGUAGE, DEFAULT_LANGUAGE
from .tech import Tech

_LOGGER = logging.getLogger(__name__)

DATA_SCHEMA = vol.Schema({
        vol.Required("username"): str,
        vol.Required("password"): str,
        vol.Required(CONF_LANGUAGE, default=DEFAULT_LANGUAGE): vol.In(SUPPORTED_LANGUAGES.keys()),
})


async def validate_input(hass: core.HomeAssistant, data):
    """Validate the user input allows us to connect.

    Data has the keys from DATA_SCHEMA with values provided by the user.
    """

    http_session = aiohttp_client.async_get_clientsession(hass)
    api = Tech(http_session)

    if not await api.authenticate(data["username"], data["password"]):
        raise InvalidAuth
    modules = await api.list_modules()
<<<<<<< HEAD
=======
    # Currently only one Tech controller supported
    module = modules[0]

    # If you cannot connect:
    # throw CannotConnect
    # If the authentication is wrong:
    # InvalidAuth
>>>>>>> 06642dc6

    language_code = SUPPORTED_LANGUAGES[data[CONF_LANGUAGE]]
    # Return info that you want to store in the config entry.
<<<<<<< HEAD
    return {"user_id": api.user_id, "token": api.token, "controllers": modules}
=======
    return {
        "user_id": api.user_id,
        "token": api.token,
        "udid": module["udid"],
        "version": module["version"],
        "type": module["type"],
        "name": module["name"],
        CONF_LANGUAGE: language_code,
    }
>>>>>>> 06642dc6


class ConfigFlow(config_entries.ConfigFlow, domain=DOMAIN):
    """Handle a config flow for Tech Sterowniki."""

    VERSION = 1
    # Pick one of the available connection classes in homeassistant/config_entries.py
    CONNECTION_CLASS = config_entries.CONN_CLASS_CLOUD_POLL

    async def async_step_user(self, user_input=None):
        """Handle the initial step."""
        errors = {}
        if user_input is not None:
            try:
                info = await validate_input(self.hass, user_input)
                controllers_names = ""
                for controller in info["controllers"]:
                    controllers_names += controller["version"] + " "

                return self.async_create_entry(title=controllers_names, data=info)
            except CannotConnect:
                errors["base"] = "cannot_connect"
            except InvalidAuth:
                errors["base"] = "invalid_auth"
            except Exception:  # pylint: disable=broad-except
                _LOGGER.exception("Unexpected exception")
                errors["base"] = "unknown"

        return self.async_show_form(
            step_id="user", data_schema=DATA_SCHEMA, errors=errors
        )


class CannotConnect(exceptions.HomeAssistantError):
    """Error to indicate we cannot connect."""


class InvalidAuth(exceptions.HomeAssistantError):
    """Error to indicate there is invalid auth."""<|MERGE_RESOLUTION|>--- conflicted
+++ resolved
@@ -27,32 +27,15 @@
     if not await api.authenticate(data["username"], data["password"]):
         raise InvalidAuth
     modules = await api.list_modules()
-<<<<<<< HEAD
-=======
-    # Currently only one Tech controller supported
-    module = modules[0]
-
-    # If you cannot connect:
-    # throw CannotConnect
-    # If the authentication is wrong:
-    # InvalidAuth
->>>>>>> 06642dc6
 
     language_code = SUPPORTED_LANGUAGES[data[CONF_LANGUAGE]]
     # Return info that you want to store in the config entry.
-<<<<<<< HEAD
-    return {"user_id": api.user_id, "token": api.token, "controllers": modules}
-=======
     return {
         "user_id": api.user_id,
         "token": api.token,
-        "udid": module["udid"],
-        "version": module["version"],
-        "type": module["type"],
-        "name": module["name"],
+        "controllers": modules,
         CONF_LANGUAGE: language_code,
     }
->>>>>>> 06642dc6
 
 
 class ConfigFlow(config_entries.ConfigFlow, domain=DOMAIN):
