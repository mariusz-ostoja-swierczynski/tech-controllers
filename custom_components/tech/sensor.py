"""Support for Tech HVAC system."""

from __future__ import annotations

from collections.abc import Callable, Iterable
import logging
from typing import Any, cast

from homeassistant.components.binary_sensor import (
    BinarySensorDeviceClass,
    BinarySensorEntity,
)
from homeassistant.components.sensor import SensorEntity
from homeassistant.components.sensor.const import SensorDeviceClass, SensorStateClass
from homeassistant.config_entries import ConfigEntry
from homeassistant.const import (
    ATTR_IDENTIFIERS,
    ATTR_MANUFACTURER,
    CONF_DESCRIPTION,
    CONF_ID,
    CONF_MODEL,
    CONF_NAME,
    CONF_PARAMS,
    CONF_TYPE,
    CONF_ZONE,
    PERCENTAGE,
    STATE_OFF,
    STATE_ON,
    EntityCategory,
    UnitOfTemperature,
)
from homeassistant.core import HomeAssistant, callback
from homeassistant.helpers.device_registry import DeviceInfo
from homeassistant.helpers.entity_platform import AddEntitiesCallback
from homeassistant.helpers.icon import icon_for_signal_level
from homeassistant.helpers.typing import UndefinedType
from homeassistant.helpers.update_coordinator import CoordinatorEntity

from . import assets
from .const import (
    ACTUATORS,
    ACTUATORS_OPEN,
    BATTERY_LEVEL,
    CONTROLLER,
    CORRECT_WORK,
    CURRENT_STATE,
    DOMAIN,
    EVENTS,
    FLOOR_PUMP,
    INCLUDE_HUB_IN_NAME,
    LOW_BATTERY,
    LOW_SIGNAL,
    MANUFACTURER,
<<<<<<< HEAD
    MODE,
    NO_COMMUNICATION,
    SENSOR_DAMAGED,
    SENSOR_TYPE,
    SERVICE_ERROR,
=======
    OPENTHERM_CURRENT_TEMP,
    OPENTHERM_CURRENT_TEMP_DHW,
    OPENTHERM_SET_TEMP,
    OPENTHERM_SET_TEMP_DHW,
>>>>>>> d0094da8
    SIGNAL_STRENGTH,
    TEMP_TOO_HIGH,
    TEMP_TOO_LOW,
    TYPE_FAN,
    TYPE_FUEL_SUPPLY,
    TYPE_MIXING_VALVE,
    TYPE_OPEN_THERM,
    TYPE_TEMPERATURE,
    TYPE_TEMPERATURE_CH,
    TYPE_TEXT,
    TYPE_VALVE,
    UDID,
    UNDERFLOOR,
    VALUE,
    VALVE_SENSOR_CURRENT_TEMPERATURE,
    VALVE_SENSOR_RETURN_TEMPERATURE,
    VALVE_SENSOR_SET_TEMPERATURE,
    VER,
    VISIBILITY,
    WINDOW_SENSORS,
    WINDOW_STATE,
    WORKING_STATUS,
    ZONE_STATE,
)
from .coordinator import TechCoordinator
from .entity import TileEntity

_LOGGER = logging.getLogger(__name__)


async def async_setup_entry(
    hass: HomeAssistant,
    config_entry: ConfigEntry,
    async_add_entities: AddEntitiesCallback,
) -> None:
<<<<<<< HEAD
    """Set up entry."""
    _LOGGER.debug(
        "Setting up sensor entry, controller udid: %s",
        config_entry.data[CONTROLLER][UDID],
    )
    coordinator = hass.data[DOMAIN][config_entry.entry_id]
    controller_udid = config_entry.data[CONTROLLER][UDID]

    zones = await coordinator.api.get_module_zones(controller_udid)
    tiles = await coordinator.api.get_module_tiles(controller_udid)

    entities = []
    for t in tiles:
        tile = tiles[t]
        if tile[VISIBILITY] is False or tile.get(WORKING_STATUS, True) is False:
            continue
        if tile[CONF_TYPE] == TYPE_TEMPERATURE:
            signal_strength = tile[CONF_PARAMS][SIGNAL_STRENGTH]
            battery_level = tile[CONF_PARAMS][BATTERY_LEVEL]
            create_devices = False
            if signal_strength not in (None, "null"):
                create_devices = True
                entities.append(
                    TileTemperatureSignalSensor(
                        tile, coordinator, config_entry, create_devices
                    )
                )
            if battery_level not in (None, "null"):
                create_devices = True
                entities.append(
                    TileTemperatureBatterySensor(
                        tile, coordinator, config_entry, create_devices
                    )
                )
            entities.append(
                TileTemperatureSensor(tile, coordinator, config_entry, create_devices)
            )
        if tile[CONF_TYPE] == TYPE_TEMPERATURE_CH:
            entities.append(TileWidgetSensor(tile, coordinator, config_entry))
        if tile[CONF_TYPE] == TYPE_FAN:
            entities.append(TileFanSensor(tile, coordinator, config_entry))
        if tile[CONF_TYPE] == TYPE_VALVE:
            entities.append(TileValveSensor(tile, coordinator, config_entry))
            # TODO: this class _init_ definition needs to be fixed. See comment below.
            # entities.append(TileValveTemperatureSensor(tile, api, controller_udid, VALVE_SENSOR_RETURN_TEMPERATURE))
            # entities.append(TileValveTemperatureSensor(tile, api, controller_udid, VALVE_SENSOR_SET_TEMPERATURE))
            # entities.append(TileValveTemperatureSensor(tile, api, controller_udid, VALVE_SENSOR_CURRENT_TEMPERATURE))
        if tile[CONF_TYPE] == TYPE_MIXING_VALVE:
            entities.append(TileMixingValveSensor(tile, coordinator, config_entry))
        if tile[CONF_TYPE] == TYPE_FUEL_SUPPLY:
            entities.append(TileFuelSupplySensor(tile, coordinator, config_entry))
        if tile[CONF_TYPE] == TYPE_TEXT:
            entities.append(TileTextSensor(tile, coordinator, config_entry))

    async_add_entities(entities, True)

    # async_add_entities(
    #     [
    #         ZoneTemperatureSensor(zones[zone], coordinator, controller_udid, model)
    #         for zone in zones
    #     ],
    #     True,
    # )

    battery_devices = map_to_battery_sensors(zones, coordinator, config_entry)
    temperature_sensors = map_to_temperature_sensors(zones, coordinator, config_entry)
    zone_state_sensors = map_to_zone_state_sensors(zones, coordinator, config_entry)
    humidity_sensors = map_to_humidity_sensors(zones, coordinator, config_entry)
    actuator_sensors = map_to_actuator_sensors(zones, coordinator, config_entry)
    underfloor_sensors = map_to_underfloor_sensors(zones, coordinator, config_entry)
    window_sensors = map_to_window_sensors(zones, coordinator, config_entry)
    signal_strength_sensors = map_to_signal_strength_sensors(
        zones, coordinator, config_entry
    )
    # tile_sensors = map_to_tile_sensors(tiles, api, config_entry)

    async_add_entities(
        itertools.chain(
            battery_devices,
            temperature_sensors,
            zone_state_sensors,
            humidity_sensors,  # , tile_sensors
            actuator_sensors,
            underfloor_sensors,
            window_sensors,
            signal_strength_sensors,
        ),
        True,
    )


def map_to_battery_sensors(zones, coordinator, config_entry):
    """Map the battery-operating devices in the zones to TechBatterySensor objects.
=======
    """Set up Tech sensor entities for the provided config entry.
>>>>>>> d0094da8

    Args:
        hass: Home Assistant instance.
        config_entry: Integration entry containing controller metadata.
        async_add_entities: Callback used to register entities with Home Assistant.

    """
    controller_udid = config_entry.data[CONTROLLER][UDID]
    _LOGGER.debug("Setting up sensor entry, controller udid: %s", controller_udid)

    coordinator = hass.data[DOMAIN][config_entry.entry_id]
    zones = await coordinator.api.get_module_zones(controller_udid)
    tiles = await coordinator.api.get_module_tiles(controller_udid)

    zone_entities = [
        entity
        for zone in _iter_mapping(zones)
        for entity in _build_zone_entities(zone, coordinator, config_entry)
    ]

    tile_entities = [
        entity
        for tile in _iter_mapping(tiles)
        for entity in _build_tile_entities(tile, coordinator, config_entry)
    ]

    async_add_entities([*tile_entities, *zone_entities], True)


def _iter_mapping(mapping: dict[Any, Any] | Iterable[Any]) -> Iterable[Any]:
    """Yield mapping values regardless of whether ``mapping`` is a dict or list."""
    if not mapping:
        return ()
    if isinstance(mapping, dict):
        return mapping.values()
    return mapping


def _build_zone_entities(
    zone: dict[str, Any],
    coordinator: TechCoordinator,
    config_entry: ConfigEntry,
) -> list[CoordinatorEntity]:
    """Create coordinator entities for a single zone payload."""

    entities: list[CoordinatorEntity] = []
    zone_state = zone.get(CONF_ZONE, {})

    if zone_state.get(BATTERY_LEVEL) is not None:
        entities.append(ZoneBatterySensor(zone, coordinator, config_entry))

    if zone_state.get("currentTemperature") is not None:
        entities.append(ZoneTemperatureSensor(zone, coordinator, config_entry))

    if zone_state.get(ZONE_STATE) is not None:
        entities.append(ZoneStateSensor(zone, coordinator, config_entry))

    humidity = zone_state.get("humidity")
    if humidity is not None and humidity >= 0:
        entities.append(ZoneHumiditySensor(zone, coordinator, config_entry))

    if zone_state.get(SIGNAL_STRENGTH) is not None:
        entities.append(ZoneSignalStrengthSensor(zone, coordinator, config_entry))

    for idx, _ in enumerate(zone.get(ACTUATORS, [])):
        entities.append(ZoneActuatorSensor(zone, coordinator, config_entry, idx))

    for idx, _ in enumerate(zone.get(WINDOW_SENSORS, [])):
        entities.append(ZoneWindowSensor(zone, coordinator, config_entry, idx))

    return entities


TileBuilder = Callable[
    [dict[str, Any], TechCoordinator, ConfigEntry], list[CoordinatorEntity]
]


def _build_tile_entities(
    tile: dict[str, Any],
    coordinator: TechCoordinator,
    config_entry: ConfigEntry,
) -> list[CoordinatorEntity]:
    """Create coordinator entities for a single tile payload."""

    if not tile.get(VISIBILITY, False) or not tile.get(WORKING_STATUS, True):
        return []

    builder = _TILE_ENTITY_BUILDERS.get(tile[CONF_TYPE])
    if builder is None:
        return []
    return builder(tile, coordinator, config_entry)


def _build_temperature_tile(
    tile: dict[str, Any],
    coordinator: TechCoordinator,
    config_entry: ConfigEntry,
) -> list[CoordinatorEntity]:
    """Create entities for a temperature tile and its optional sensors."""
    params = tile.get(CONF_PARAMS, {})

    def _has_value(value: Any) -> bool:
        return value not in (None, "null")

    create_device = any(
        _has_value(params.get(key)) for key in (SIGNAL_STRENGTH, BATTERY_LEVEL)
    )

    entities: list[CoordinatorEntity] = [
        TileTemperatureSensor(tile, coordinator, config_entry, create_device)
    ]

    if _has_value(params.get(SIGNAL_STRENGTH)):
        entities.append(
            TileTemperatureSignalSensor(tile, coordinator, config_entry, create_device)
        )
    if _has_value(params.get(BATTERY_LEVEL)):
        entities.append(
            TileTemperatureBatterySensor(tile, coordinator, config_entry, create_device)
        )

    return entities


def _build_valve_tile(
    tile: dict[str, Any],
    coordinator: TechCoordinator,
    config_entry: ConfigEntry,
) -> list[CoordinatorEntity]:
    """Create valve-related entities for a tile payload."""
    entities: list[CoordinatorEntity] = [
        TileValveSensor(tile, coordinator, config_entry)
    ]

    for valve_sensor in (
        VALVE_SENSOR_RETURN_TEMPERATURE,
        VALVE_SENSOR_SET_TEMPERATURE,
        VALVE_SENSOR_CURRENT_TEMPERATURE,
    ):
        if tile[CONF_PARAMS].get(valve_sensor["state_key"]) is not None:
            entities.append(
                TileValveTemperatureSensor(
                    tile, coordinator, config_entry, valve_sensor
                )
            )

<<<<<<< HEAD
def is_window_operating_device(device) -> bool:
    """Check if the device has any window sensors.

    Args:
    device: dict - The device information containing the zone.

    Returns:
    bool - True if the device has any windows sensors, False otherwise.

    """
    return len(device[WINDOW_SENSORS]) > 0


def map_to_underfloor_sensors(zones, coordinator, config_entry):
    """Map zones to underfloor sensors.

    Args:
    zones: list of zones
    coordinator: API to interact with underfloor sensors
    config_entry: configuration entry for the sensors

    Returns:
    list of ZoneUnderfloorSensor instances

    """
    # Filter devices that are underfloor sensors
    devices = filter(
        lambda deviceIndex: is_underfloor_operating_device(zones[deviceIndex]), zones
    )

    return [
        ZoneUnderfloorSensor(zones[deviceIndex], coordinator, config_entry)
        for deviceIndex in devices
    ]


def is_underfloor_operating_device(device) -> bool:
    """Check if the device has any underfloor sensors.

    Args:
    device: dict - The device information containing the zone.

    Returns:
    bool - True if the device has any underfloor sensors, False otherwise.

    """
    return isinstance(device[UNDERFLOOR], dict) and device[UNDERFLOOR]


def map_to_tile_sensors(tiles, coordinator, config_entry):
    """Map tiles to corresponding sensor objects based on the device type and create a list of sensor objects.

    Args:
    tiles: List of tiles
    coordinator: API object
    config_entry: Configuration entry object
    model: device model

    Returns:
    List of sensor objects

    """
    # Filter devices with outside temperature
    devices_outside_temperature = filter(
        lambda deviceIndex: is_outside_temperature_tile(tiles[deviceIndex]), tiles
    )

    # Create sensor objects for devices with outside temperature
    return (
        ZoneOutsideTempTile(tiles[deviceIndex], coordinator, config_entry)
        for deviceIndex in devices_outside_temperature
    )


def is_outside_temperature_tile(device) -> bool:
    """Check if the device is a temperature sensor.

    Args:
    device (dict): The device information.

    Returns:
    bool: True if the device is a temperature sensor, False otherwise.

    """
    return device[CONF_PARAMS][CONF_DESCRIPTION] == "Temperature sensor"


def map_to_signal_strength_sensors(zones, coordinator, config_entry):
    """Map the signal strength operating devices in the zones to ZoneSignalStrengthSensor objects.

    Args:
    zones: list of devices
    coordinator: the api object
    config_entry: the config entry object
    model: device model

    Returns:
    - list of TechBatterySensor objects

    """
    devices = filter(
        lambda deviceIndex: is_signal_strength_operating_device(zones[deviceIndex]),
        zones,
    )
    return (
        ZoneSignalStrengthSensor(zones[deviceIndex], coordinator, config_entry)
        for deviceIndex in devices
    )


def is_signal_strength_operating_device(device) -> bool:
    """Check if the device is operating on battery.

    Args:
    device: dict - The device information.
=======
    return entities
>>>>>>> d0094da8


def _build_open_therm_tile(
    tile: dict[str, Any],
    coordinator: TechCoordinator,
    config_entry: ConfigEntry,
) -> list[CoordinatorEntity]:
    """Create OpenTherm entities for a tile payload."""
    entities: list[CoordinatorEntity] = []
    for description in (
        OPENTHERM_CURRENT_TEMP,
        OPENTHERM_SET_TEMP,
        OPENTHERM_CURRENT_TEMP_DHW,
        OPENTHERM_SET_TEMP_DHW,
    ):
        if tile[CONF_PARAMS].get(description["state_key"]) is not None:
            entities.append(
                TileOpenThermSensor(tile, coordinator, config_entry, description)
            )
    return entities


_TILE_ENTITY_BUILDERS: dict[int, TileBuilder] = {
    TYPE_TEMPERATURE: _build_temperature_tile,
    TYPE_TEMPERATURE_CH: lambda tile, coordinator, config_entry: [
        TileWidgetSensor(tile, coordinator, config_entry)
    ],
    TYPE_FAN: lambda tile, coordinator, config_entry: [
        TileFanSensor(tile, coordinator, config_entry)
    ],
    TYPE_VALVE: _build_valve_tile,
    TYPE_MIXING_VALVE: lambda tile, coordinator, config_entry: [
        TileMixingValveSensor(tile, coordinator, config_entry)
    ],
    TYPE_FUEL_SUPPLY: lambda tile, coordinator, config_entry: [
        TileFuelSupplySensor(tile, coordinator, config_entry)
    ],
    TYPE_TEXT: lambda tile, coordinator, config_entry: [
        TileTextSensor(tile, coordinator, config_entry)
    ],
    TYPE_OPEN_THERM: _build_open_therm_tile,
}


class TechBatterySensor(CoordinatorEntity, SensorEntity):
    """Representation of a Tech battery sensor."""

    _attr_native_unit_of_measurement = PERCENTAGE
    _attr_device_class = SensorDeviceClass.BATTERY
    _attr_state_class = SensorStateClass.MEASUREMENT

    def __init__(self, device, coordinator: TechCoordinator, config_entry) -> None:
        """Initialize the Tech battery sensor."""
        _LOGGER.debug("Init TechBatterySensor... ")
        super().__init__(coordinator)
        self._config_entry = config_entry
        self._coordinator = coordinator
        self._id = device[CONF_ZONE][CONF_ID]
        self._unique_id = (
            config_entry.data[CONTROLLER][UDID] + "_" + str(device[CONF_ZONE][CONF_ID])
        )
        self._device_name = device[CONF_DESCRIPTION][CONF_NAME]
        self._model = (
            config_entry.data[CONTROLLER][CONF_NAME]
            + ": "
            + config_entry.data[CONTROLLER][VER]
        )
        self._manufacturer = MANUFACTURER
        self.update_properties(device)

    def update_properties(self, device):
        """Update native values from the provided zone payload.

        Args:
            device: Zone dictionary containing the latest telemetry values.

        """
        self._name = device[CONF_DESCRIPTION][CONF_NAME]
        self._attr_native_value = device[CONF_ZONE][BATTERY_LEVEL]

    @callback
    def _handle_coordinator_update(self, *args: Any) -> None:
        """Handle updated data from the coordinator."""
        self.update_properties(self._coordinator.data["zones"][self._id])
        self.async_write_ha_state()

    @property
    def unique_id(self) -> str:
        """Return a unique ID."""
        return f"{self._unique_id}_zone_battery"

    @property
    def translation_key(self):
        """Return the translation key to translate the entity's name and states."""
        return "battery_entity"

    @property
    def name(self) -> str | UndefinedType | None:
        """Return the name of the device."""
        return f"{self._name} battery"

    @property
    def device_info(self) -> DeviceInfo | None:
        """Return Home Assistant ``DeviceInfo`` for the associated controller."""
        return {
            ATTR_IDENTIFIERS: {
                (DOMAIN, self._unique_id)
            },  # Unique identifiers for the device
            CONF_NAME: self._device_name,  # Name of the device
            CONF_MODEL: self._model,  # Model of the device
            ATTR_MANUFACTURER: self._manufacturer,  # Manufacturer of the device
        }


class TechTemperatureSensor(CoordinatorEntity, SensorEntity):
    """Representation of a Tech temperature sensor."""

    _attr_native_unit_of_measurement = UnitOfTemperature.CELSIUS
    _attr_device_class = SensorDeviceClass.TEMPERATURE
    _attr_state_class = SensorStateClass.MEASUREMENT

    def __init__(
        self, device: dict, coordinator: TechCoordinator, config_entry: ConfigEntry
    ) -> None:
        """Initialize the Tech temperature sensor."""
        _LOGGER.debug("Init TechTemperatureSensor... ")
        super().__init__(coordinator)
        self._config_entry = config_entry
        self._coordinator = coordinator
        self._id = device[CONF_ZONE][CONF_ID]
        self._unique_id = (
            config_entry.data[CONTROLLER][UDID] + "_" + str(device[CONF_ZONE][CONF_ID])
        )
        self._device_name = device[CONF_DESCRIPTION][CONF_NAME]
        self._model = (
            config_entry.data[CONTROLLER][CONF_NAME]
            + ": "
            + config_entry.data[CONTROLLER][VER]
        )
        self._manufacturer = MANUFACTURER
        self.update_properties(device)

    def update_properties(self, device):
        """Update native values from the provided zone payload.

        Args:
            device: Zone dictionary containing the latest telemetry values.

        """
        self._name = device[CONF_DESCRIPTION][CONF_NAME]

        # Check if the current temperature is available, and update the native value accordingly
        if device[CONF_ZONE]["currentTemperature"] is not None:
            self._attr_native_value = device[CONF_ZONE]["currentTemperature"] / 10
        else:
            self._attr_native_value = None

    @callback
    def _handle_coordinator_update(self, *args: Any) -> None:
        """Handle updated data from the coordinator."""
        self.update_properties(self._coordinator.data["zones"][self._id])
        self.async_write_ha_state()

    @property
    def unique_id(self) -> str:
        """Return a unique ID."""
        return f"{self._unique_id}_zone_temperature"

    @property
    def translation_key(self):
        """Return the translation key to translate the entity's name and states."""
        return "temperature_entity"

    @property
    def name(self) -> str | UndefinedType | None:
        """Return the name of the device."""
        return f"{self._name} temperature"

    @property
    def device_info(self) -> DeviceInfo | None:
        """Return Home Assistant ``DeviceInfo`` for the associated controller."""
        return {
            ATTR_IDENTIFIERS: {
                (DOMAIN, self._unique_id)
            },  # Unique identifiers for the device
            CONF_NAME: self._device_name,  # Name of the device
            CONF_MODEL: self._model,  # Model of the device
            ATTR_MANUFACTURER: self._manufacturer,  # Manufacturer of the device
        }


class TechOutsideTempTile(CoordinatorEntity, SensorEntity):
    """Representation of a Tech outside temperature tile sensor."""

    _attr_native_unit_of_measurement = UnitOfTemperature.CELSIUS
    _attr_device_class = SensorDeviceClass.TEMPERATURE
    _attr_state_class = SensorStateClass.MEASUREMENT

    def __init__(
        self, device: dict, coordinator: TechCoordinator, config_entry: ConfigEntry
    ) -> None:
        """Initialize the Tech temperature sensor."""
        _LOGGER.debug("Init TechOutsideTemperatureTile... ")
        super().__init__(coordinator)
        self._config_entry = config_entry
        self._coordinator = coordinator
        self._id = device[CONF_ID]
        self._unique_id = (
            config_entry.data[CONTROLLER][UDID] + "_" + str(device[CONF_ZONE][CONF_ID])
        )
        self._device_name = device[CONF_DESCRIPTION][CONF_NAME]
        self._model = (
            config_entry.data[CONTROLLER][CONF_NAME]
            + ": "
            + config_entry.data[CONTROLLER][VER]
        )
        self._manufacturer = MANUFACTURER
        self.update_properties(device)
        _LOGGER.debug(
            "Init TechOutsideTemperatureTile...: %s, udid: %s, id: %s",
            self._name,
            self._config_entry.data[CONTROLLER][UDID],
            self._id,
        )

    def update_properties(self, device):
        """Update native values from an outside temperature tile payload.

        Args:
            device: Tile dictionary containing temperature information.

        """
        self._name = "outside_" + str(device[CONF_ID])

        if device[CONF_PARAMS][VALUE] is not None:
            # Update the native value based on the device params
            self._attr_native_value = device[CONF_PARAMS][VALUE] / 10
        else:
            # Set native value to None if device params value is None
            self._attr_native_value = None

    @callback
    def _handle_coordinator_update(self, *args: Any) -> None:
        """Handle updated data from the coordinator."""
        self.update_properties(self._coordinator.data["tiles"][self._id])
        self.async_write_ha_state()

    @property
    def unique_id(self) -> str:
        """Return a unique ID."""
        return f"{self._unique_id}_zone_out_temperature"

    @property
    def translation_key(self):
        """Return the translation key to translate the entity's name and states."""
        return "ext_temperature_entity"

    @property
    def name(self) -> str | UndefinedType | None:
        """Return the name of the device."""
        return f"{self._name} temperature"

    @property
    def device_info(self) -> DeviceInfo | None:
        """Return Home Assistant ``DeviceInfo`` for the associated controller."""
        return {
            ATTR_IDENTIFIERS: {
                (DOMAIN, self._unique_id)
            },  # Unique identifiers for the device
            CONF_NAME: self._device_name,  # Name of the device
            CONF_MODEL: self._model,  # Model of the device
            ATTR_MANUFACTURER: self._manufacturer,  # Manufacturer of the device
        }


class TechHumiditySensor(CoordinatorEntity, SensorEntity):
    """Representation of a Tech humidity sensor."""

    _attr_native_unit_of_measurement = PERCENTAGE
    _attr_device_class = SensorDeviceClass.HUMIDITY
    _attr_state_class = SensorStateClass.MEASUREMENT

    def __init__(
        self, device: dict, coordinator: TechCoordinator, config_entry: ConfigEntry
    ) -> None:
        """Initialize the Tech humidity sensor."""
        _LOGGER.debug("Init TechHumiditySensor... ")
        super().__init__(coordinator)
        self._config_entry = config_entry
        self._coordinator = coordinator
        self._id = device[CONF_ZONE][CONF_ID]
        self._unique_id = (
            config_entry.data[CONTROLLER][UDID] + "_" + str(device[CONF_ZONE][CONF_ID])
        )
        self._device_name = device[CONF_DESCRIPTION][CONF_NAME]
        self._model = (
            config_entry.data[CONTROLLER][CONF_NAME]
            + ": "
            + config_entry.data[CONTROLLER][VER]
        )
        self._manufacturer = MANUFACTURER
        self.update_properties(device)

    def update_properties(self, device):
        """Update native values from the provided zone payload.

        Args:
            device: Zone dictionary containing the latest telemetry values.

        """
        self._name = device[CONF_DESCRIPTION][CONF_NAME]

        # Check if the humidity value is not zero and update the native value attribute accordingly
        if device[CONF_ZONE]["humidity"] != 0:
            self._attr_native_value = device[CONF_ZONE]["humidity"]
        else:
            self._attr_native_value = None

    @callback
    def _handle_coordinator_update(self, *args: Any) -> None:
        """Handle updated data from the coordinator."""
        self.update_properties(self._coordinator.data["zones"][self._id])
        self.async_write_ha_state()

    @property
    def unique_id(self) -> str:
        """Return a unique ID."""
        return f"{self._unique_id}_zone_humidity"

    @property
    def translation_key(self):
        """Return the translation key to translate the entity's name and states."""
        return "humidity_entity"

    @property
    def name(self) -> str | UndefinedType | None:
        """Return the name of the device."""
        return f"{self._name} humidity"

    @property
    def device_info(self) -> DeviceInfo | None:
        """Return Home Assistant ``DeviceInfo`` for the associated controller."""
        return {
            ATTR_IDENTIFIERS: {
                (DOMAIN, self._unique_id)
            },  # Unique identifiers for the device
            CONF_NAME: self._device_name,  # Name of the device
            CONF_MODEL: self._model,  # Model of the device
            ATTR_MANUFACTURER: self._manufacturer,  # Manufacturer of the device
        }


class ZoneSensor(CoordinatorEntity, SensorEntity):
    """Representation of a Zone Sensor."""

    _attr_entity_category = EntityCategory.DIAGNOSTIC
    _attr_has_entity_name = True

    def __init__(
        self, device: dict, coordinator: TechCoordinator, config_entry: ConfigEntry
    ) -> None:
        """Initialize the sensor."""
        super().__init__(coordinator)
        self._config_entry = config_entry
        self._coordinator = coordinator
        self._id = device[CONF_ZONE][CONF_ID]
        self._unique_id = (
            config_entry.data[CONTROLLER][UDID] + "_" + str(device[CONF_ZONE][CONF_ID])
        )
        self._device_name = (
            device[CONF_DESCRIPTION][CONF_NAME]
            if not self._config_entry.data[INCLUDE_HUB_IN_NAME]
            else f"{self._config_entry.title} {device[CONF_DESCRIPTION][CONF_NAME]}"
        )
        self._model = (
            config_entry.data[CONTROLLER][CONF_NAME]
            + ": "
            + config_entry.data[CONTROLLER][VER]
        )
        self._manufacturer = MANUFACTURER
        self._attr_translation_placeholders = {"entity_name": ""}
        self.update_properties(device)

    def update_properties(self, device):
        """Update cached zone values from the latest coordinator payload.

        Args:
            device: Zone dictionary containing description and telemetry data.

        """
        self._name = device[CONF_DESCRIPTION][CONF_NAME]

        # Update target_temperature property
        if device[CONF_ZONE]["setTemperature"] is not None:
            self._target_temperature = device[CONF_ZONE]["setTemperature"] / 10
        else:
            self._target_temperature = None

        # Update temperature property
        if device[CONF_ZONE]["currentTemperature"] is not None:
            self._temperature = device[CONF_ZONE]["currentTemperature"] / 10
        else:
            self._temperature = None

    @callback
    def _handle_coordinator_update(self) -> None:
        """Handle updated data from the coordinator."""
        self.update_properties(self._coordinator.data["zones"][self._id])
        self.async_write_ha_state()

    @property
    def device_info(self) -> DeviceInfo | None:
        """Return Home Assistant ``DeviceInfo`` for the associated controller."""
        return {
            ATTR_IDENTIFIERS: {
                (DOMAIN, self._unique_id)
            },  # Unique identifiers for the device
            CONF_NAME: self._device_name,  # Name of the device
            CONF_MODEL: self._model,  # Model of the device
            ATTR_MANUFACTURER: self._manufacturer,  # Manufacturer of the device
        }

    @property
    def unique_id(self) -> str:
        """Return a unique ID."""
        return self._unique_id


class ZoneTemperatureSensor(ZoneSensor):
    """Representation of a Zone Temperature Sensor."""

    _attr_native_unit_of_measurement = UnitOfTemperature.CELSIUS
    _attr_device_class = SensorDeviceClass.TEMPERATURE
    _attr_state_class = SensorStateClass.MEASUREMENT

    @property
    def unique_id(self) -> str:
        """Return a unique ID."""
        return f"{self._unique_id}_zone_temperature"

    @property
    def translation_key(self):
        """Return the translation key to translate the entity's name and states."""
        return "temperature_entity"

    def update_properties(self, device):
        """Update native values from the provided zone payload.

        Args:
            device: Zone dictionary containing the latest telemetry values.

        """
        self._name = device[CONF_DESCRIPTION][CONF_NAME]

        # Check if the current temperature is available, and update the native value accordingly
        if device[CONF_ZONE]["currentTemperature"] is not None:
            self._attr_native_value = device[CONF_ZONE]["currentTemperature"] / 10
        else:
            self._attr_native_value = None


class ZoneBatterySensor(ZoneSensor):
    """Representation of a Zone Temperature Sensor."""

    _attr_native_unit_of_measurement = PERCENTAGE
    _attr_device_class = SensorDeviceClass.BATTERY
    _attr_state_class = SensorStateClass.MEASUREMENT

    @property
    def translation_key(self):
        """Return the translation key to translate the entity's name and states."""
        return "battery_entity"

    @property
    def unique_id(self) -> str:
        """Return a unique ID."""
        return f"{self._unique_id}_zone_battery"

    def update_properties(self, device):
        """Update native values from the provided zone payload.

        Args:
            device: Zone dictionary containing the latest telemetry values.

        """
        self._name = device[CONF_DESCRIPTION][CONF_NAME]
        self._attr_native_value = device[CONF_ZONE][BATTERY_LEVEL]


class ZoneSignalStrengthSensor(ZoneSensor):
    """Representation of a Zone Temperature Sensor."""

    _attr_native_unit_of_measurement = PERCENTAGE
    _attr_state_class = SensorStateClass.MEASUREMENT
    _attr_icon = "mdi:signal"

    @property
    def translation_key(self):
        """Return the translation key to translate the entity's name and states."""
        return "signal_strength_entity"

    @property
    def unique_id(self) -> str:
        """Return a unique ID."""
        return f"{self._unique_id}_zone_signal_strength"

    @property
    def icon(self) -> str | None:
        """Icon of the entity, based on signal strength."""
        return icon_for_signal_level(self.state)

    def update_properties(self, device):
        """Update native values from the provided zone payload.

        Args:
            device: Zone dictionary containing the latest telemetry values.

        """
        self._name = device[CONF_DESCRIPTION][CONF_NAME]
        self._attr_native_value = device[CONF_ZONE][SIGNAL_STRENGTH]


class ZoneHumiditySensor(ZoneSensor):
    """Representation of a Zone Temperature Sensor."""

    _attr_native_unit_of_measurement = PERCENTAGE
    _attr_device_class = SensorDeviceClass.HUMIDITY
    _attr_state_class = SensorStateClass.MEASUREMENT

    @property
    def unique_id(self) -> str:
        """Return a unique ID."""
        return f"{self._unique_id}_zone_humidity"

    @property
    def translation_key(self):
        """Return the translation key to translate the entity's name and states."""
        return "humidity_entity"

    def update_properties(self, device):
        """Update the properties of the TechHumiditySensor object.

        Args:
        device (dict): The device information.

        Returns:
        None

        """
        # Update the name of the device
        self._name = device[CONF_DESCRIPTION][CONF_NAME]

        # Check if the humidity value is not zero and update the native value attribute accordingly
        if device[CONF_ZONE]["humidity"] != 0:
            self._attr_native_value = device[CONF_ZONE]["humidity"]
        else:
            self._attr_native_value = None


class ZoneActuatorSensor(ZoneSensor):
    """Representation of a Zone Actuator Sensor."""

    _attr_native_unit_of_measurement = PERCENTAGE
    _attr_state_class = SensorStateClass.MEASUREMENT
    _attr_icon = assets.get_icon_by_type(TYPE_VALVE)

    def __init__(self, device, coordinator, config_entry, actuator_index) -> None:
        """Initialize the sensor.

        These are needed before the call to super, as ZoneSensor class
        calls update_properties in its init, which actually calls this class
        update_properties, which does not know attrs and _actuator_index already.

        """
        self._actuator_index = actuator_index
        self.attrs: dict[str, Any] = {}
        super().__init__(device, coordinator, config_entry)
        self._attr_translation_key = "actuator_entity"
        self._attr_translation_placeholders = {
            "actuator_number": f"{cast(int, self._actuator_index) + 1}"
        }
        self.attrs[BATTERY_LEVEL] = device[ACTUATORS][self._actuator_index][
            BATTERY_LEVEL
        ]
        self.attrs[SIGNAL_STRENGTH] = device[ACTUATORS][self._actuator_index][
            SIGNAL_STRENGTH
        ]

    @property
    def unique_id(self) -> str:
        """Return a unique ID."""
        return f"{self._unique_id}_zone_actuator_{self._actuator_index + 1!s}"

    @property
    def extra_state_attributes(self) -> dict[str, Any]:
        """Return the state attributes."""
        attributes = {}
        attributes.update(self.attrs)
        return attributes

    def update_properties(self, device):
        """Update native attributes from the provided zone payload.

        Args:
            device: Zone dictionary containing the latest telemetry values.

        """
        self._name = device[CONF_DESCRIPTION][CONF_NAME]

        # Update the native value attribute
        self._attr_native_value = device[CONF_ZONE][ACTUATORS_OPEN]

        # Update battery and signal strength
        self.attrs[BATTERY_LEVEL] = device[ACTUATORS][self._actuator_index][
            BATTERY_LEVEL
        ]
        self.attrs[SIGNAL_STRENGTH] = device[ACTUATORS][self._actuator_index][
            SIGNAL_STRENGTH
        ]


class ZoneWindowSensor(BinarySensorEntity, ZoneSensor):
    """Representation of a Zone Window Sensor."""

    _attr_device_class = BinarySensorDeviceClass.WINDOW

    def __init__(self, device, coordinator, config_entry, window_index) -> None:
        """Initialize the sensor.

        These are needed before the call to super, as ZoneSensor class
        calls update_properties in its init, which actually calls this class
        update_properties, which does not know attrs and _window_index already.

        """
        self._window_index = window_index
        self._attr_is_on = (
            device[WINDOW_SENSORS][self._window_index][WINDOW_STATE] == "open"
        )
        self.attrs: dict[str, Any] = {}
        super().__init__(device, coordinator, config_entry)
        self._attr_translation_key = "window_sensor_entity"
        self._attr_translation_placeholders = {
            "window_number": f"{cast(int, self._window_index) + 1}"
        }
        self.attrs[BATTERY_LEVEL] = device[WINDOW_SENSORS][self._window_index][
            BATTERY_LEVEL
        ]
        self.attrs[SIGNAL_STRENGTH] = device[WINDOW_SENSORS][self._window_index][
            SIGNAL_STRENGTH
        ]
        self._attr_is_on = (
            device[WINDOW_SENSORS][self._window_index][WINDOW_STATE] == "open"
        )

    @property
    def unique_id(self) -> str:
        """Return a unique ID."""
        return f"{self._unique_id}_zone_window_{self._window_index + 1!s}"

    @property
    def extra_state_attributes(self) -> dict[str, Any]:
        """Return the state attributes."""
        attributes = {}
        attributes.update(self.attrs)
        return attributes

    def update_properties(self, device):
        """Update native attributes from the provided zone payload.

        Args:
            device: Zone dictionary containing the latest telemetry values.

        """
        self._name = device[CONF_DESCRIPTION][CONF_NAME]

        # Update battery and signal strength
        self.attrs[BATTERY_LEVEL] = device[WINDOW_SENSORS][self._window_index][
            BATTERY_LEVEL
        ]
        self.attrs[SIGNAL_STRENGTH] = device[WINDOW_SENSORS][self._window_index][
            SIGNAL_STRENGTH
        ]
        self._attr_is_on = (
            device[WINDOW_SENSORS][self._window_index][WINDOW_STATE] == "open"
        )


class ZoneUnderfloorSensor(ZoneSensor):
    """Representation of a Zone Temperature Sensor."""

    _attr_native_unit_of_measurement = UnitOfTemperature.CELSIUS
    _attr_device_class = SensorDeviceClass.TEMPERATURE
    _attr_state_class = SensorStateClass.MEASUREMENT

    def __init__(self, device, coordinator, config_entry) -> None:
        """Initialize the sensor.

        These are needed before the call to super, as ZoneSensor class
        calls update_properties in its init, which actually calls this class
        update_properties, which does not know attrs yet.

        """
        self.attrs: dict[str, Any] = {}
        super().__init__(device, coordinator, config_entry)
        self.attrs[MODE] = device[UNDERFLOOR][MODE]
        self.attrs[CURRENT_STATE] = device[UNDERFLOOR][CURRENT_STATE]
        self.attrs[FLOOR_PUMP] = device[UNDERFLOOR][FLOOR_PUMP]
        self.attrs[SENSOR_TYPE] = device[UNDERFLOOR][SENSOR_TYPE]
        self.attrs[CORRECT_WORK] = device[UNDERFLOOR][EVENTS][CORRECT_WORK]
        self.attrs[NO_COMMUNICATION] = device[UNDERFLOOR][EVENTS][NO_COMMUNICATION]
        self.attrs[SENSOR_DAMAGED] = device[UNDERFLOOR][EVENTS][SENSOR_DAMAGED]  # noqa: F821
        self.attrs[LOW_BATTERY] = device[UNDERFLOOR][EVENTS][LOW_BATTERY]
        self.attrs[LOW_SIGNAL] = device[UNDERFLOOR][EVENTS][LOW_SIGNAL]
        self.attrs[TEMP_TOO_HIGH] = device[UNDERFLOOR][EVENTS][TEMP_TOO_HIGH]
        self.attrs[TEMP_TOO_LOW] = device[UNDERFLOOR][EVENTS][TEMP_TOO_LOW]
        self.attrs[SERVICE_ERROR] = device[UNDERFLOOR][EVENTS][SERVICE_ERROR]
        self.attrs[SIGNAL_STRENGTH] = device[UNDERFLOOR][SIGNAL_STRENGTH]
        self.attrs[BATTERY_LEVEL] = device[UNDERFLOOR][BATTERY_LEVEL]

    @property
    def unique_id(self) -> str:
        """Return a unique ID."""
        return f"{self._unique_id}_zone_underfloor"

    @property
    def translation_key(self):
        """Return the translation key to translate the entity's name and states."""
        return "underfloor_entity"

    @property
    def extra_state_attributes(self) -> dict[str, Any]:
        """Return the state attributes."""
        attributes = {}
        attributes.update(self.attrs)
        return attributes

    def update_properties(self, device):
        """Update the properties of the ZoneUnderfloorSensor object.

        Args:
        device: dict, the device data containing information about the device

        Returns:
        None

        """
        # Set the name of the device
        self._name = device[CONF_DESCRIPTION][CONF_NAME]

        # Check if the current temperature is available, and update the native value accordingly
        if device[UNDERFLOOR]["temperature"] is not None:
            self._attr_native_value = device[UNDERFLOOR]["temperature"] / 10
        else:
            self._attr_native_value = None

        # Update attributes
        self.attrs[MODE] = device[UNDERFLOOR][MODE]
        self.attrs[CURRENT_STATE] = device[UNDERFLOOR][CURRENT_STATE]
        self.attrs[FLOOR_PUMP] = device[UNDERFLOOR][FLOOR_PUMP]
        self.attrs[SENSOR_TYPE] = device[UNDERFLOOR][SENSOR_TYPE]
        self.attrs[CORRECT_WORK] = device[UNDERFLOOR][EVENTS][CORRECT_WORK]
        self.attrs[NO_COMMUNICATION] = device[UNDERFLOOR][EVENTS][NO_COMMUNICATION]
        self.attrs[SENSOR_DAMAGED] = device[UNDERFLOOR][EVENTS][SENSOR_DAMAGED]  # noqa: F821
        self.attrs[LOW_BATTERY] = device[UNDERFLOOR][EVENTS][LOW_BATTERY]
        self.attrs[LOW_SIGNAL] = device[UNDERFLOOR][EVENTS][LOW_SIGNAL]
        self.attrs[TEMP_TOO_HIGH] = device[UNDERFLOOR][EVENTS][TEMP_TOO_HIGH]
        self.attrs[TEMP_TOO_LOW] = device[UNDERFLOOR][EVENTS][TEMP_TOO_LOW]
        self.attrs[SERVICE_ERROR] = device[UNDERFLOOR][EVENTS][SERVICE_ERROR]
        self.attrs[SIGNAL_STRENGTH] = device[UNDERFLOOR][SIGNAL_STRENGTH]
        self.attrs[BATTERY_LEVEL] = device[UNDERFLOOR][BATTERY_LEVEL]


class ZoneOutsideTempTile(ZoneSensor):
    """Representation of a Zone Temperature Sensor."""

    _attr_native_unit_of_measurement = UnitOfTemperature.CELSIUS
    _attr_device_class = SensorDeviceClass.TEMPERATURE
    _attr_state_class = SensorStateClass.MEASUREMENT

    @property
    def unique_id(self) -> str:
        """Return a unique ID."""
        return f"{self._unique_id}_out_temperature"

    @property
    def translation_key(self):
        """Return the translation key to translate the entity's name and states."""
        return "ext_temperature_entity"

    def update_properties(self, device):
        """Update native attributes from the provided tile payload.

        Args:
            device: Tile dictionary containing temperature information.

        """
        self._name = "outside_" + str(device[CONF_ID])

        if device[CONF_PARAMS][VALUE] is not None:
            # Update the native value based on the device params
            self._attr_native_value = device[CONF_PARAMS][VALUE] / 10
        else:
            # Set native value to None if device params value is None
            self._attr_native_value = None


class ZoneStateSensor(BinarySensorEntity, ZoneSensor):
    """Representation of a Zone State (alarm) Sensor."""

    _attr_device_class = BinarySensorDeviceClass.PROBLEM

    def __init__(self, device, coordinator, config_entry) -> None:
        """Initialize the sensor.

        These are needed before the call to super, as ZoneSensor class
        calls update_properties in its init, which actually calls this class
        update_properties, which does not know attrs and _window_index already.

        """
        self._attr_is_on = device[CONF_ZONE][ZONE_STATE] != "noAlarm"
        self.attrs: dict[str, Any] = {}
        super().__init__(device, coordinator, config_entry)
        self._attr_translation_key = "zone_state_entity"
        self._attr_is_on = device[CONF_ZONE][ZONE_STATE] != "noAlarm"

    @property
    def unique_id(self) -> str:
        """Return a unique ID."""
        return f"{self._unique_id}_zone_state"

    @property
    def extra_state_attributes(self) -> dict[str, Any]:
        """Return the state attributes."""
        attributes = {}
        attributes.update(self.attrs)
        return attributes

    def update_properties(self, device):
        """Update native attributes from the provided zone payload.

        Args:
            device: Zone dictionary containing the latest telemetry values.

        """
        self._name = device[CONF_DESCRIPTION][CONF_NAME]

        self.attrs[ZONE_STATE] = device[CONF_ZONE][ZONE_STATE]

        self._attr_is_on = device[CONF_ZONE][ZONE_STATE] != "noAlarm"


class TileSensor(TileEntity, CoordinatorEntity):
    """Representation of a TileSensor."""

    _attr_entity_category = EntityCategory.DIAGNOSTIC

    def get_state(self, device) -> Any:
        """Get the state of the device."""


class TileTemperatureSensor(TileSensor, SensorEntity):
    """Representation of a Tile Temperature Sensor."""

    _attr_has_entity_name = True
    _attr_native_unit_of_measurement = UnitOfTemperature.CELSIUS
    _attr_device_class = SensorDeviceClass.TEMPERATURE
    _attr_state_class = SensorStateClass.MEASUREMENT

    def __init__(
        self,
        device,
        coordinator: TechCoordinator,
        config_entry,
        create_device: bool = False,
    ) -> None:
        """Initialize the sensor."""
        TileSensor.__init__(self, device, coordinator, config_entry)
        self.native_unit_of_measurement = UnitOfTemperature.CELSIUS
        self.device_class = SensorDeviceClass.TEMPERATURE
        self.state_class = SensorStateClass.MEASUREMENT
        # self.device_name = device[CONF_DESCRIPTION][CONF_NAME]
        self.manufacturer = MANUFACTURER
        self.model = device[CONF_PARAMS].get(CONF_DESCRIPTION)
        self._attr_translation_key = "temperature_entity"
        self._attr_translation_placeholders = (
            {"entity_name": ""} if create_device else {"entity_name": f"{self._name}"}
        )
        self._create_device = create_device

    @property
    def unique_id(self) -> str:
        """Return a unique ID."""
        return f"{self._unique_id}_tile_temperature"

    def get_state(self, device) -> Any:
        """Get the state of the device."""
        return device[CONF_PARAMS][VALUE] / 10

    @property
    def device_info(self) -> DeviceInfo | None:
        """Returns device information in a dictionary format."""

        if self._create_device:
            return {
                ATTR_IDENTIFIERS: {
                    (DOMAIN, self._unique_id)
                },  # Unique identifiers for the device
                CONF_NAME: self._name,  # Name of the device
                CONF_MODEL: self.model,  # Model of the device
                ATTR_MANUFACTURER: self.manufacturer,  # Manufacturer of the device
            }
        return None


class TileTemperatureBatterySensor(TileSensor, SensorEntity):
    """Representation of a Tile Temperature Battery Sensor."""

    _attr_has_entity_name = True

    _attr_native_unit_of_measurement = PERCENTAGE
    _attr_device_class = SensorDeviceClass.BATTERY
    _attr_state_class = SensorStateClass.MEASUREMENT

    def __init__(
        self,
        device,
        coordinator: TechCoordinator,
        config_entry,
        create_device: bool = False,
    ) -> None:
        """Initialize the sensor."""
        TileSensor.__init__(self, device, coordinator, config_entry)
        self.manufacturer = MANUFACTURER
        self.model = device[CONF_PARAMS].get(CONF_DESCRIPTION)
        self._attr_translation_key = "battery_entity"
        self._attr_translation_placeholders = (
            {"entity_name": ""} if create_device else {"entity_name": f"{self._name}"}
        )
        self._create_device = create_device

    @property
    def unique_id(self) -> str:
        """Return a unique ID."""
        return f"{self._unique_id}_tile_temperature_battery"

    def get_state(self, device) -> Any:
        """Get the state of the device."""
        return device[CONF_PARAMS][BATTERY_LEVEL]

    @property
    def device_info(self) -> DeviceInfo | None:
        """Returns device information in a dictionary format."""

        if self._create_device:
            return {
                ATTR_IDENTIFIERS: {
                    (DOMAIN, self._unique_id)
                },  # Unique identifiers for the device
                CONF_NAME: self._name,  # Name of the device
                CONF_MODEL: self.model,  # Model of the device
                ATTR_MANUFACTURER: self.manufacturer,  # Manufacturer of the device
            }
        return None


class TileTemperatureSignalSensor(TileSensor, SensorEntity):
    """Representation of a Tile Temperature Signal Sensor."""

    _attr_has_entity_name = True

    _attr_native_unit_of_measurement = PERCENTAGE
    _attr_state_class = SensorStateClass.MEASUREMENT
    _attr_icon = "mdi:signal"

    def __init__(
        self,
        device,
        coordinator: TechCoordinator,
        config_entry,
        create_device: bool = False,
    ) -> None:
        """Initialize the sensor."""
        TileSensor.__init__(self, device, coordinator, config_entry)
        self.manufacturer = MANUFACTURER
        self.model = device[CONF_PARAMS].get(CONF_DESCRIPTION)
        self._attr_translation_key = "signal_strength_entity"
        self._attr_translation_placeholders = (
            {"entity_name": ""} if create_device else {"entity_name": f"{self._name}"}
        )
        self._create_device = create_device

    @property
    def unique_id(self) -> str:
        """Return a unique ID."""
        return f"{self._unique_id}_tile_temperature_signal_strength"

    @property
    def icon(self) -> str | None:
        """Icon of the entity, based on signal strength."""
        return icon_for_signal_level(self.state)

    def get_state(self, device) -> Any:
        """Get the state of the device."""
        return device[CONF_PARAMS][SIGNAL_STRENGTH]

    @property
    def device_info(self) -> DeviceInfo | None:
        """Returns device information in a dictionary format."""
        if self._create_device:
            return {
                ATTR_IDENTIFIERS: {
                    (DOMAIN, self._unique_id)
                },  # Unique identifiers for the device
                CONF_NAME: self._name,  # Name of the device
                CONF_MODEL: self.model,  # Model of the device
                ATTR_MANUFACTURER: self.manufacturer,  # Manufacturer of the device
            }
        return None


class TileFuelSupplySensor(TileSensor, SensorEntity):
    """Representation of a Tile Fuel Supply Sensor."""

    _attr_native_unit_of_measurement = PERCENTAGE
    _attr_device_class = SensorDeviceClass.BATTERY
    _attr_state_class = SensorStateClass.MEASUREMENT

    def __init__(self, device, coordinator, config_entry) -> None:
        """Initialize the sensor."""
        TileSensor.__init__(self, device, coordinator, config_entry)

    @property
    def unique_id(self) -> str:
        """Return a unique ID."""
        return f"{self._unique_id}_tile_fuel_supply"

    @property
    def name(self) -> str | UndefinedType | None:
        """Return the name of the sensor."""
        return self._name

    def get_state(self, device) -> Any:
        """Get the state of the device."""
        return device[CONF_PARAMS]["percentage"]


class TileFanSensor(TileSensor, SensorEntity):
    """Representation of a Tile Fan Sensor."""

    _attr_native_unit_of_measurement = PERCENTAGE
    _attr_state_class = SensorStateClass.MEASUREMENT

    def __init__(self, device, coordinator, config_entry) -> None:
        """Initialize the sensor."""
        TileSensor.__init__(self, device, coordinator, config_entry)
        self._attr_icon = assets.get_icon_by_type(device[CONF_TYPE])

    @property
    def unique_id(self) -> str:
        """Return a unique ID."""
        return f"{self._unique_id}_tile_fan"

    @property
    def name(self) -> str | UndefinedType | None:
        """Return the name of the sensor."""
        return self._name

    def get_state(self, device) -> Any:
        """Get the state of the device."""
        return device[CONF_PARAMS]["gear"]


class TileTextSensor(TileSensor, SensorEntity):
    """Representation of a Tile Text Sensor."""

    def __init__(self, device, coordinator, config_entry) -> None:
        """Initialize the sensor."""
        TileSensor.__init__(self, device, coordinator, config_entry)
        self._name = (
            self._config_entry.title + " "
            if self._config_entry.data[INCLUDE_HUB_IN_NAME]
            else ""
        ) + assets.get_text(device[CONF_PARAMS]["headerId"])

        self._attr_icon = assets.get_icon(device[CONF_PARAMS]["iconId"])

    @property
    def unique_id(self) -> str:
        """Return a unique ID."""
        return f"{self._unique_id}_tile_text"

    @property
    def name(self) -> str | UndefinedType | None:
        """Return the name of the sensor."""
        return self._name

    def get_state(self, device) -> Any:
        """Get the state of the device."""
        return assets.get_text(device[CONF_PARAMS]["statusId"])


class TileWidgetSensor(TileSensor, SensorEntity):
    """Representation of a Tile Widget Sensor."""

    _attr_native_unit_of_measurement = UnitOfTemperature.CELSIUS
    _attr_device_class = SensorDeviceClass.TEMPERATURE
    _attr_state_class = SensorStateClass.MEASUREMENT

    def __init__(self, device, coordinator, config_entry) -> None:
        """Initialize the sensor."""
        TileSensor.__init__(self, device, coordinator, config_entry)
        self._name = (
            self._config_entry.title + " "
            if self._config_entry.data[INCLUDE_HUB_IN_NAME]
            else ""
        ) + assets.get_text(device[CONF_PARAMS]["widget1"]["txtId"])

    @property
    def unique_id(self) -> str:
        """Return a unique ID."""
        return f"{self._unique_id}_tile_widget"

    @property
    def name(self) -> str | UndefinedType | None:
        """Return the name of the sensor."""
        return self._name

    def get_state(self, device) -> Any:
        """Get the state of the device."""
        return device[CONF_PARAMS]["widget1"][VALUE] / 10


class TileValveSensor(TileSensor, SensorEntity):
    """Representation of a Tile Valve Sensor."""

    def __init__(self, device, coordinator, config_entry) -> None:
        """Initialize the sensor."""
        TileSensor.__init__(self, device, coordinator, config_entry)
        self.native_unit_of_measurement = PERCENTAGE
        self.state_class = SensorStateClass.MEASUREMENT
        self._valve_number = device[CONF_PARAMS]["valveNumber"]
        self._attr_icon = assets.get_icon_by_type(device[CONF_TYPE])
        self._name = (
            self._config_entry.title + " "
            if self._config_entry.data[INCLUDE_HUB_IN_NAME]
            else ""
        ) + assets.get_text_by_type(device[CONF_TYPE])

        self.attrs: dict[str, Any] = {}

    @property
    def unique_id(self) -> str:
        """Return a unique ID."""
        return f"{self._unique_id}_tile_valve"

    @property
    def name(self) -> str | UndefinedType | None:
        """Return the name of the device."""
        return f"{self._name} {self._valve_number}"

    def get_state(self, device) -> Any:
        """Get the state of the device."""
        return device[CONF_PARAMS]["openingPercentage"]

    @property
    def extra_state_attributes(self) -> dict[str, Any]:
        """Return the state attributes."""
        attributes = {}
        attributes.update(self.attrs)
        return attributes

    def update_properties(self, device):
        """Update the properties of the device based on the provided device information.

        Args:
        device: dict, the device information containing description, zone, setTemperature, and currentTemperature

        Returns:
        None

        """
        self._state = self.get_state(device)
        self.attrs["setTempCorrection"] = device[CONF_PARAMS]["setTempCorrection"]
        self.attrs["valvePump"] = (
            STATE_ON if device[CONF_PARAMS]["valvePump"] == 1 else STATE_OFF
        )
        self.attrs["boilerProtection"] = (
            STATE_ON if device[CONF_PARAMS]["boilerProtection"] == 1 else STATE_OFF
        )
        self.attrs["returnProtection"] = (
            STATE_ON if device[CONF_PARAMS]["returnProtection"] == 1 else STATE_OFF
        )


class TileValveTemperatureSensor(TileSensor, SensorEntity):
    """Representation of a Tile Valve Temperature Sensor."""

    def __init__(self, device, coordinator, config_entry, valve_sensor):
        """Initialize the sensor."""
        self._state_key = valve_sensor["state_key"]
        TileSensor.__init__(self, device, coordinator, config_entry)
        self.native_unit_of_measurement = UnitOfTemperature.CELSIUS
        self.state_class = SensorStateClass.MEASUREMENT
        self._valve_number = device[CONF_PARAMS]["valveNumber"]
        sensor_name = assets.get_text(valve_sensor["txt_id"])
        name = (
            self._config_entry.title + " "
            if self._config_entry.data[INCLUDE_HUB_IN_NAME]
            else ""
        ) + assets.get_text_by_type(device[CONF_TYPE])
        self._name = f"{name} {device[CONF_PARAMS]['valveNumber']} {sensor_name}"

    @property
    def name(self) -> str | UndefinedType | None:
        """Return the name of the device."""
        return self._name

    @property
    def unique_id(self) -> str:
        """Return a unique ID."""
        return f"{self._unique_id}_tile_valve_{self._state_key}"

    def get_state(self, device):
        """Get the state of the device."""
        state = device[CONF_PARAMS][self._state_key]
        if self._state_key in ("returnTemp", "currentTemp"):
            state /= 10
        return state


class TileMixingValveSensor(TileSensor, SensorEntity):
    """Representation of a Tile Mixing Valve Sensor."""

    _attr_native_unit_of_measurement = PERCENTAGE
    _attr_state_class = SensorStateClass.MEASUREMENT

    def __init__(self, device, coordinator, config_entry) -> None:
        """Initialize the sensor."""
        TileSensor.__init__(self, device, coordinator, config_entry)
        self.native_unit_of_measurement = PERCENTAGE
        self.state_class = SensorStateClass.MEASUREMENT
        self._valve_number = device[CONF_PARAMS]["valveNumber"]
        self._attr_icon = assets.get_icon_by_type(device[CONF_TYPE])
        self._name = (
            self._config_entry.title + " "
            if self._config_entry.data[INCLUDE_HUB_IN_NAME]
            else ""
        ) + assets.get_text_by_type(device[CONF_TYPE])

    @property
    def unique_id(self) -> str:
        """Return a unique ID."""
        return f"{self._unique_id}_tile_mixing_valve"

    @property
    def name(self) -> str | UndefinedType | None:
        """Return the name of the device."""
        return f"{self._name} {self._valve_number}"

    def get_state(self, device) -> Any:
        """Get the state of the device."""
        return device[CONF_PARAMS]["openingPercentage"]


class TileOpenThermSensor(TileSensor, SensorEntity):
    """Representation of config_OpenTherm Sensor."""

    _attr_has_entity_name = True
    _attr_native_unit_of_measurement = UnitOfTemperature.CELSIUS
    _attr_device_class = SensorDeviceClass.TEMPERATURE
    _attr_state_class = SensorStateClass.MEASUREMENT

    def __init__(
        self,
        device,
        coordinator: TechCoordinator,
        config_entry,
        open_therm_sensor,
    ) -> None:
        """Initialize the sensor."""

        # It is needed to store following variables before TileSensor.__init__
        self._txt_id = open_therm_sensor["txt_id"]
        self._state_key = open_therm_sensor["state_key"]

        TileSensor.__init__(self, device, coordinator, config_entry)
        self.native_unit_of_measurement = UnitOfTemperature.CELSIUS
        self.device_class = SensorDeviceClass.TEMPERATURE
        self.state_class = SensorStateClass.MEASUREMENT
        self.manufacturer = MANUFACTURER
        self.device_name = (
            f"{self._config_entry.title} {assets.get_text_by_type(device[CONF_TYPE])}"
        )
        self.model = (
            config_entry.data[CONTROLLER][CONF_NAME]
            + ": "
            + config_entry.data[CONTROLLER][VER]
        )
        self._name = (
            self._config_entry.title + " "
            if self._config_entry.data[INCLUDE_HUB_IN_NAME]
            else ""
        ) + assets.get_text(self._txt_id)

    @property
    def name(self) -> str | UndefinedType | None:
        """Return the name of the device."""
        return self._name

    @property
    def unique_id(self) -> str:
        """Return a unique ID."""
        return f"{self._unique_id}_tile_opentherm_{self._state_key}"

    def get_state(self, device) -> Any:
        """Get the state of the device."""
        return device[CONF_PARAMS][self._state_key] / 10

    @property
    def device_info(self) -> DeviceInfo | None:
        """Returns device information in a dictionary format."""
        return {
            ATTR_IDENTIFIERS: {
                (DOMAIN, self._unique_id)
            },  # Unique identifiers for the device
            CONF_NAME: self.device_name,  # Name of the device
            CONF_MODEL: self.model,  # Model of the device
            ATTR_MANUFACTURER: self.manufacturer,  # Manufacturer of the device
        }<|MERGE_RESOLUTION|>--- conflicted
+++ resolved
@@ -2,33 +2,21 @@
 
 from __future__ import annotations
 
+import logging
 from collections.abc import Callable, Iterable
-import logging
 from typing import Any, cast
 
-from homeassistant.components.binary_sensor import (
-    BinarySensorDeviceClass,
-    BinarySensorEntity,
-)
+from homeassistant.components.binary_sensor import (BinarySensorDeviceClass,
+                                                    BinarySensorEntity)
 from homeassistant.components.sensor import SensorEntity
-from homeassistant.components.sensor.const import SensorDeviceClass, SensorStateClass
+from homeassistant.components.sensor.const import (SensorDeviceClass,
+                                                   SensorStateClass)
 from homeassistant.config_entries import ConfigEntry
-from homeassistant.const import (
-    ATTR_IDENTIFIERS,
-    ATTR_MANUFACTURER,
-    CONF_DESCRIPTION,
-    CONF_ID,
-    CONF_MODEL,
-    CONF_NAME,
-    CONF_PARAMS,
-    CONF_TYPE,
-    CONF_ZONE,
-    PERCENTAGE,
-    STATE_OFF,
-    STATE_ON,
-    EntityCategory,
-    UnitOfTemperature,
-)
+from homeassistant.const import (ATTR_IDENTIFIERS, ATTR_MANUFACTURER,
+                                 CONF_DESCRIPTION, CONF_ID, CONF_MODEL,
+                                 CONF_NAME, CONF_PARAMS, CONF_TYPE, CONF_ZONE,
+                                 PERCENTAGE, STATE_OFF, STATE_ON,
+                                 EntityCategory, UnitOfTemperature)
 from homeassistant.core import HomeAssistant, callback
 from homeassistant.helpers.device_registry import DeviceInfo
 from homeassistant.helpers.entity_platform import AddEntitiesCallback
@@ -37,56 +25,20 @@
 from homeassistant.helpers.update_coordinator import CoordinatorEntity
 
 from . import assets
-from .const import (
-    ACTUATORS,
-    ACTUATORS_OPEN,
-    BATTERY_LEVEL,
-    CONTROLLER,
-    CORRECT_WORK,
-    CURRENT_STATE,
-    DOMAIN,
-    EVENTS,
-    FLOOR_PUMP,
-    INCLUDE_HUB_IN_NAME,
-    LOW_BATTERY,
-    LOW_SIGNAL,
-    MANUFACTURER,
-<<<<<<< HEAD
-    MODE,
-    NO_COMMUNICATION,
-    SENSOR_DAMAGED,
-    SENSOR_TYPE,
-    SERVICE_ERROR,
-=======
-    OPENTHERM_CURRENT_TEMP,
-    OPENTHERM_CURRENT_TEMP_DHW,
-    OPENTHERM_SET_TEMP,
-    OPENTHERM_SET_TEMP_DHW,
->>>>>>> d0094da8
-    SIGNAL_STRENGTH,
-    TEMP_TOO_HIGH,
-    TEMP_TOO_LOW,
-    TYPE_FAN,
-    TYPE_FUEL_SUPPLY,
-    TYPE_MIXING_VALVE,
-    TYPE_OPEN_THERM,
-    TYPE_TEMPERATURE,
-    TYPE_TEMPERATURE_CH,
-    TYPE_TEXT,
-    TYPE_VALVE,
-    UDID,
-    UNDERFLOOR,
-    VALUE,
-    VALVE_SENSOR_CURRENT_TEMPERATURE,
-    VALVE_SENSOR_RETURN_TEMPERATURE,
-    VALVE_SENSOR_SET_TEMPERATURE,
-    VER,
-    VISIBILITY,
-    WINDOW_SENSORS,
-    WINDOW_STATE,
-    WORKING_STATUS,
-    ZONE_STATE,
-)
+from .const import (ACTUATORS, ACTUATORS_OPEN, BATTERY_LEVEL, CONTROLLER,
+                    CORRECT_WORK, CURRENT_STATE, DOMAIN, EVENTS, FLOOR_PUMP,
+                    INCLUDE_HUB_IN_NAME, LOW_BATTERY, LOW_SIGNAL, MANUFACTURER,
+                    MODE, NO_COMMUNICATION, OPENTHERM_CURRENT_TEMP,
+                    OPENTHERM_CURRENT_TEMP_DHW, OPENTHERM_SET_TEMP,
+                    OPENTHERM_SET_TEMP_DHW, SENSOR_DAMAGED, SENSOR_TYPE,
+                    SERVICE_ERROR, SIGNAL_STRENGTH, TEMP_TOO_HIGH,
+                    TEMP_TOO_LOW, TYPE_FAN, TYPE_FUEL_SUPPLY,
+                    TYPE_MIXING_VALVE, TYPE_OPEN_THERM, TYPE_TEMPERATURE,
+                    TYPE_TEMPERATURE_CH, TYPE_TEXT, TYPE_VALVE, UDID,
+                    UNDERFLOOR, VALUE, VALVE_SENSOR_CURRENT_TEMPERATURE,
+                    VALVE_SENSOR_RETURN_TEMPERATURE,
+                    VALVE_SENSOR_SET_TEMPERATURE, VER, VISIBILITY,
+                    WINDOW_SENSORS, WINDOW_STATE, WORKING_STATUS, ZONE_STATE)
 from .coordinator import TechCoordinator
 from .entity import TileEntity
 
@@ -98,103 +50,7 @@
     config_entry: ConfigEntry,
     async_add_entities: AddEntitiesCallback,
 ) -> None:
-<<<<<<< HEAD
-    """Set up entry."""
-    _LOGGER.debug(
-        "Setting up sensor entry, controller udid: %s",
-        config_entry.data[CONTROLLER][UDID],
-    )
-    coordinator = hass.data[DOMAIN][config_entry.entry_id]
-    controller_udid = config_entry.data[CONTROLLER][UDID]
-
-    zones = await coordinator.api.get_module_zones(controller_udid)
-    tiles = await coordinator.api.get_module_tiles(controller_udid)
-
-    entities = []
-    for t in tiles:
-        tile = tiles[t]
-        if tile[VISIBILITY] is False or tile.get(WORKING_STATUS, True) is False:
-            continue
-        if tile[CONF_TYPE] == TYPE_TEMPERATURE:
-            signal_strength = tile[CONF_PARAMS][SIGNAL_STRENGTH]
-            battery_level = tile[CONF_PARAMS][BATTERY_LEVEL]
-            create_devices = False
-            if signal_strength not in (None, "null"):
-                create_devices = True
-                entities.append(
-                    TileTemperatureSignalSensor(
-                        tile, coordinator, config_entry, create_devices
-                    )
-                )
-            if battery_level not in (None, "null"):
-                create_devices = True
-                entities.append(
-                    TileTemperatureBatterySensor(
-                        tile, coordinator, config_entry, create_devices
-                    )
-                )
-            entities.append(
-                TileTemperatureSensor(tile, coordinator, config_entry, create_devices)
-            )
-        if tile[CONF_TYPE] == TYPE_TEMPERATURE_CH:
-            entities.append(TileWidgetSensor(tile, coordinator, config_entry))
-        if tile[CONF_TYPE] == TYPE_FAN:
-            entities.append(TileFanSensor(tile, coordinator, config_entry))
-        if tile[CONF_TYPE] == TYPE_VALVE:
-            entities.append(TileValveSensor(tile, coordinator, config_entry))
-            # TODO: this class _init_ definition needs to be fixed. See comment below.
-            # entities.append(TileValveTemperatureSensor(tile, api, controller_udid, VALVE_SENSOR_RETURN_TEMPERATURE))
-            # entities.append(TileValveTemperatureSensor(tile, api, controller_udid, VALVE_SENSOR_SET_TEMPERATURE))
-            # entities.append(TileValveTemperatureSensor(tile, api, controller_udid, VALVE_SENSOR_CURRENT_TEMPERATURE))
-        if tile[CONF_TYPE] == TYPE_MIXING_VALVE:
-            entities.append(TileMixingValveSensor(tile, coordinator, config_entry))
-        if tile[CONF_TYPE] == TYPE_FUEL_SUPPLY:
-            entities.append(TileFuelSupplySensor(tile, coordinator, config_entry))
-        if tile[CONF_TYPE] == TYPE_TEXT:
-            entities.append(TileTextSensor(tile, coordinator, config_entry))
-
-    async_add_entities(entities, True)
-
-    # async_add_entities(
-    #     [
-    #         ZoneTemperatureSensor(zones[zone], coordinator, controller_udid, model)
-    #         for zone in zones
-    #     ],
-    #     True,
-    # )
-
-    battery_devices = map_to_battery_sensors(zones, coordinator, config_entry)
-    temperature_sensors = map_to_temperature_sensors(zones, coordinator, config_entry)
-    zone_state_sensors = map_to_zone_state_sensors(zones, coordinator, config_entry)
-    humidity_sensors = map_to_humidity_sensors(zones, coordinator, config_entry)
-    actuator_sensors = map_to_actuator_sensors(zones, coordinator, config_entry)
-    underfloor_sensors = map_to_underfloor_sensors(zones, coordinator, config_entry)
-    window_sensors = map_to_window_sensors(zones, coordinator, config_entry)
-    signal_strength_sensors = map_to_signal_strength_sensors(
-        zones, coordinator, config_entry
-    )
-    # tile_sensors = map_to_tile_sensors(tiles, api, config_entry)
-
-    async_add_entities(
-        itertools.chain(
-            battery_devices,
-            temperature_sensors,
-            zone_state_sensors,
-            humidity_sensors,  # , tile_sensors
-            actuator_sensors,
-            underfloor_sensors,
-            window_sensors,
-            signal_strength_sensors,
-        ),
-        True,
-    )
-
-
-def map_to_battery_sensors(zones, coordinator, config_entry):
-    """Map the battery-operating devices in the zones to TechBatterySensor objects.
-=======
     """Set up Tech sensor entities for the provided config entry.
->>>>>>> d0094da8
 
     Args:
         hass: Home Assistant instance.
@@ -264,6 +120,9 @@
 
     for idx, _ in enumerate(zone.get(WINDOW_SENSORS, [])):
         entities.append(ZoneWindowSensor(zone, coordinator, config_entry, idx))
+
+    if isinstance(zone.get(UNDERFLOOR), dict) and zone.get(UNDERFLOOR):
+        entities.append(ZoneUnderfloorSensor(zone, coordinator, config_entry))
 
     return entities
 
@@ -342,125 +201,7 @@
                 )
             )
 
-<<<<<<< HEAD
-def is_window_operating_device(device) -> bool:
-    """Check if the device has any window sensors.
-
-    Args:
-    device: dict - The device information containing the zone.
-
-    Returns:
-    bool - True if the device has any windows sensors, False otherwise.
-
-    """
-    return len(device[WINDOW_SENSORS]) > 0
-
-
-def map_to_underfloor_sensors(zones, coordinator, config_entry):
-    """Map zones to underfloor sensors.
-
-    Args:
-    zones: list of zones
-    coordinator: API to interact with underfloor sensors
-    config_entry: configuration entry for the sensors
-
-    Returns:
-    list of ZoneUnderfloorSensor instances
-
-    """
-    # Filter devices that are underfloor sensors
-    devices = filter(
-        lambda deviceIndex: is_underfloor_operating_device(zones[deviceIndex]), zones
-    )
-
-    return [
-        ZoneUnderfloorSensor(zones[deviceIndex], coordinator, config_entry)
-        for deviceIndex in devices
-    ]
-
-
-def is_underfloor_operating_device(device) -> bool:
-    """Check if the device has any underfloor sensors.
-
-    Args:
-    device: dict - The device information containing the zone.
-
-    Returns:
-    bool - True if the device has any underfloor sensors, False otherwise.
-
-    """
-    return isinstance(device[UNDERFLOOR], dict) and device[UNDERFLOOR]
-
-
-def map_to_tile_sensors(tiles, coordinator, config_entry):
-    """Map tiles to corresponding sensor objects based on the device type and create a list of sensor objects.
-
-    Args:
-    tiles: List of tiles
-    coordinator: API object
-    config_entry: Configuration entry object
-    model: device model
-
-    Returns:
-    List of sensor objects
-
-    """
-    # Filter devices with outside temperature
-    devices_outside_temperature = filter(
-        lambda deviceIndex: is_outside_temperature_tile(tiles[deviceIndex]), tiles
-    )
-
-    # Create sensor objects for devices with outside temperature
-    return (
-        ZoneOutsideTempTile(tiles[deviceIndex], coordinator, config_entry)
-        for deviceIndex in devices_outside_temperature
-    )
-
-
-def is_outside_temperature_tile(device) -> bool:
-    """Check if the device is a temperature sensor.
-
-    Args:
-    device (dict): The device information.
-
-    Returns:
-    bool: True if the device is a temperature sensor, False otherwise.
-
-    """
-    return device[CONF_PARAMS][CONF_DESCRIPTION] == "Temperature sensor"
-
-
-def map_to_signal_strength_sensors(zones, coordinator, config_entry):
-    """Map the signal strength operating devices in the zones to ZoneSignalStrengthSensor objects.
-
-    Args:
-    zones: list of devices
-    coordinator: the api object
-    config_entry: the config entry object
-    model: device model
-
-    Returns:
-    - list of TechBatterySensor objects
-
-    """
-    devices = filter(
-        lambda deviceIndex: is_signal_strength_operating_device(zones[deviceIndex]),
-        zones,
-    )
-    return (
-        ZoneSignalStrengthSensor(zones[deviceIndex], coordinator, config_entry)
-        for deviceIndex in devices
-    )
-
-
-def is_signal_strength_operating_device(device) -> bool:
-    """Check if the device is operating on battery.
-
-    Args:
-    device: dict - The device information.
-=======
     return entities
->>>>>>> d0094da8
 
 
 def _build_open_therm_tile(
