"""Support for Tech HVAC system."""

from __future__ import annotations

from collections.abc import Callable, Iterable
import logging
from typing import Any, cast

from homeassistant.components.binary_sensor import (
    BinarySensorDeviceClass,
    BinarySensorEntity,
)
from homeassistant.components.sensor import SensorEntity
from homeassistant.components.sensor.const import SensorDeviceClass, SensorStateClass
from homeassistant.config_entries import ConfigEntry
from homeassistant.const import (
    ATTR_IDENTIFIERS,
    ATTR_MANUFACTURER,
    CONF_DESCRIPTION,
    CONF_ID,
    CONF_MODEL,
    CONF_NAME,
    CONF_PARAMS,
    CONF_TYPE,
    CONF_ZONE,
    PERCENTAGE,
    STATE_OFF,
    STATE_ON,
    STATE_UNAVAILABLE,
    STATE_UNKNOWN,
    EntityCategory,
    UnitOfTemperature,
)
from homeassistant.core import HomeAssistant, callback
from homeassistant.helpers.device_registry import DeviceInfo
from homeassistant.helpers.entity_platform import AddEntitiesCallback
from homeassistant.helpers.icon import icon_for_signal_level
from homeassistant.helpers.typing import UndefinedType
from homeassistant.helpers.update_coordinator import CoordinatorEntity

from . import assets
from .const import (
    ACTUATORS,
    ACTUATORS_OPEN,
    BATTERY_LEVEL,
    CONTROLLER,
    CORRECT_WORK,
    CURRENT_STATE,
    DOMAIN,
<<<<<<< HEAD
    HUMIDITY_SENSOR_TXT_IDS,
=======
    EVENTS,
    FLOOR_PUMP,
>>>>>>> a3bae90f
    INCLUDE_HUB_IN_NAME,
    LOW_BATTERY,
    LOW_SIGNAL,
    MANUFACTURER,
    MODE,
    NO_COMMUNICATION,
    OPENTHERM_CURRENT_TEMP,
    OPENTHERM_CURRENT_TEMP_DHW,
    OPENTHERM_SET_TEMP,
    OPENTHERM_SET_TEMP_DHW,
<<<<<<< HEAD
    RECUPERATION_EXHAUST_FLOW,
    RECUPERATION_SUPPLY_FLOW,
    RECUPERATION_SUPPLY_FLOW_ALT,
    RECUPERATION_TEMP_SENSORS,
=======
    SENSOR_DAMAGED,
    SENSOR_TYPE,
    SERVICE_ERROR,
>>>>>>> a3bae90f
    SIGNAL_STRENGTH,
    TEMP_TOO_HIGH,
    TEMP_TOO_LOW,
    TYPE_FAN,
    TYPE_FUEL_SUPPLY,
    TYPE_MIXING_VALVE,
    TYPE_OPEN_THERM,
    TYPE_RECUPERATION,
    TYPE_TEMPERATURE,
    TYPE_TEMPERATURE_CH,
    TYPE_TEXT,
    TYPE_VALVE,
    UDID,
    UNDERFLOOR,
    VALUE,
    VALVE_SENSOR_CURRENT_TEMPERATURE,
    VALVE_SENSOR_RETURN_TEMPERATURE,
    VALVE_SENSOR_SET_TEMPERATURE,
    VER,
    VISIBILITY,
    WINDOW_SENSORS,
    WINDOW_STATE,
    WORKING_STATUS,
    ZONE_STATE,
)
from .coordinator import TechCoordinator
from .entity import TileEntity

_LOGGER = logging.getLogger(__name__)


async def async_setup_entry(
    hass: HomeAssistant,
    config_entry: ConfigEntry,
    async_add_entities: AddEntitiesCallback,
) -> None:
<<<<<<< HEAD
    """Set up entry."""
    _LOGGER.debug(
        "Setting up sensor entry, controller udid: %s",
        config_entry.data[CONTROLLER][UDID],
    )
    coordinator = hass.data[DOMAIN][config_entry.entry_id]
    controller_udid = config_entry.data[CONTROLLER][UDID]

    zones = await coordinator.api.get_module_zones(controller_udid)
    tiles = await coordinator.api.get_module_tiles(controller_udid)

    entities = []
    for t in tiles:
        tile = tiles[t]
        if tile[VISIBILITY] is False or tile.get(WORKING_STATUS, True) is False:
            continue
        if tile[CONF_TYPE] == TYPE_TEMPERATURE:
            _LOGGER.debug("Creating temperature sensor: id=%s, txtId=%s, value=%s",
                         tile[CONF_ID], tile[CONF_PARAMS].get("txtId"), tile[CONF_PARAMS].get("value"))

            # Check if this is a recuperation temperature sensor by txtId
            tile_txt_id = tile[CONF_PARAMS].get("txtId", 0)
            is_recuperation_temp = False
            for temp_sensor in RECUPERATION_TEMP_SENSORS:
                if temp_sensor["txt_id"] == tile_txt_id:
                    is_recuperation_temp = True
                    _LOGGER.debug("Creating recuperation temperature sensor from TYPE_TEMPERATURE tile: %s (txtId: %s)", temp_sensor["name"], temp_sensor["txt_id"])
                    entities.append(
                        SimpleRecuperationTemperatureSensor(
                            tile, coordinator, config_entry, temp_sensor
                        )
                    )
                    break

            if not is_recuperation_temp:
                # Regular temperature sensor processing
                signal_strength = tile[CONF_PARAMS].get(SIGNAL_STRENGTH)
                battery_level = tile[CONF_PARAMS].get(BATTERY_LEVEL)
                create_devices = False
                if signal_strength not in (None, "null"):
                    create_devices = True
                    entities.append(
                        TileTemperatureSignalSensor(
                            tile, coordinator, config_entry, create_devices
                        )
                    )
                if battery_level not in (None, "null"):
                    create_devices = True
                    entities.append(
                        TileTemperatureBatterySensor(
                            tile, coordinator, config_entry, create_devices
                        )
                    )
                entities.append(
                    TileTemperatureSensor(tile, coordinator, config_entry, create_devices)
                )
        if tile[CONF_TYPE] == TYPE_TEMPERATURE_CH:
            # Check if this tile contains recuperation flow data
            widget1_txt_id = tile[CONF_PARAMS].get("widget1", {}).get("txtId", 0)
            widget2_txt_id = tile[CONF_PARAMS].get("widget2", {}).get("txtId", 0)

            # Check for recuperation flow sensors
            is_recuperation_flow = False
            for flow_sensor in [RECUPERATION_EXHAUST_FLOW, RECUPERATION_SUPPLY_FLOW, RECUPERATION_SUPPLY_FLOW_ALT]:
                if flow_sensor["txt_id"] in [widget1_txt_id, widget2_txt_id]:
                    is_recuperation_flow = True
                    # Create flow sensor if widget has data
                    widget_key = flow_sensor["widget"]
                    if tile[CONF_PARAMS].get(widget_key, {}).get("txtId") == flow_sensor["txt_id"]:
                        entities.append(
                            TileRecuperationFlowSensor(
                                tile, coordinator, config_entry, flow_sensor
                            )
                        )

            # Check for recuperation temperature sensors
            is_recuperation_temp = False
            for widget_key in ["widget1", "widget2"]:
                widget_data = tile[CONF_PARAMS].get(widget_key, {})
                widget_txt_id = widget_data.get("txtId", 0)
                widget_unit = widget_data.get("unit", -1)
                widget_type = widget_data.get("type", 0)

                # Check if this is a recuperation temperature sensor
                for temp_sensor in RECUPERATION_TEMP_SENSORS:
                    if temp_sensor["txt_id"] == widget_txt_id:
                        is_recuperation_temp = True
                        # Always create sensor if txtId matches, even if current value is None/0
                        entities.append(
                            TileRecuperationTemperatureSensor(
                                tile, coordinator, config_entry, widget_key, temp_sensor
                            )
                        )
                        _LOGGER.debug("Created temperature sensor: %s (txtId: %s)", temp_sensor["name"], temp_sensor["txt_id"])
                        break

            # Check for humidity sensors in widgets
            is_humidity_sensor = False
            for widget_key in ["widget1", "widget2"]:
                widget_data = tile[CONF_PARAMS].get(widget_key, {})
                widget_txt_id = widget_data.get("txtId", 0)
                widget_unit = widget_data.get("unit", -1)
                widget_type = widget_data.get("type", 0)

                # Check if this is a humidity sensor (unit: 8, type: 2)
                if widget_txt_id in HUMIDITY_SENSOR_TXT_IDS or (widget_unit == 8 and widget_type == 2):
                    is_humidity_sensor = True
                    if widget_data.get("value", 0) > 0 or widget_txt_id > 0:  # Has data
                        entities.append(
                            TileHumiditySensorWidget(
                                tile, coordinator, config_entry, widget_key, widget_txt_id
                            )
                        )

            # If not recuperation flow data, humidity sensor, or temperature sensor, create regular widget sensor
            if not is_recuperation_flow and not is_humidity_sensor and not is_recuperation_temp and widget1_txt_id > 0:
                entities.append(TileWidgetSensor(tile, coordinator, config_entry))
        if tile[CONF_TYPE] == TYPE_FAN:
            # Check if this fan is handled by the fan platform (recuperation)
            description = tile[CONF_PARAMS].get(CONF_DESCRIPTION, "").lower()
            if not any(keyword in description for keyword in ["recuperation", "rekuperacja", "ventilation", "wentylacja"]):
                entities.append(TileFanSensor(tile, coordinator, config_entry))
        if tile[CONF_TYPE] == TYPE_RECUPERATION:
            # TYPE_RECUPERATION fans are handled by fan platform, create sensor for monitoring only
            entities.append(TileRecuperationSensor(tile, coordinator, config_entry))
        if tile[CONF_TYPE] == TYPE_VALVE:
            entities.append(TileValveSensor(tile, coordinator, config_entry))
            for valve_sensor in [
                VALVE_SENSOR_RETURN_TEMPERATURE,
                VALVE_SENSOR_SET_TEMPERATURE,
                VALVE_SENSOR_CURRENT_TEMPERATURE,
            ]:
                if tile[CONF_PARAMS].get(valve_sensor["state_key"]) is not None:
                    entities.append(
                        TileValveTemperatureSensor(
                            tile, coordinator, config_entry, valve_sensor
                        )
                    )
        if tile[CONF_TYPE] == TYPE_MIXING_VALVE:
            entities.append(TileMixingValveSensor(tile, coordinator, config_entry))
        if tile[CONF_TYPE] == TYPE_FUEL_SUPPLY:
            entities.append(TileFuelSupplySensor(tile, coordinator, config_entry))
        if tile[CONF_TYPE] == TYPE_TEXT:
            entities.append(TileTextSensor(tile, coordinator, config_entry))
        if tile[CONF_TYPE] == TYPE_OPEN_THERM:
            for openThermEntity in [
                OPENTHERM_CURRENT_TEMP,
                OPENTHERM_SET_TEMP,
                OPENTHERM_CURRENT_TEMP_DHW,
                OPENTHERM_SET_TEMP_DHW,
            ]:
                if tile[CONF_PARAMS].get(openThermEntity["state_key"]) is not None:
                    entities.append(
                        TileOpenThermSensor(
                            tile, coordinator, config_entry, openThermEntity
                        )
                    )

    # Check if we have recuperation system (detected by flow sensors) for filter usage sensor
    has_recuperation_flow = False
    for t in tiles:
        tile = tiles[t]
        if tile.get("type") == TYPE_TEMPERATURE_CH:
            widget1_txt_id = tile.get("params", {}).get("widget1", {}).get("txtId", 0)
            widget2_txt_id = tile.get("params", {}).get("widget2", {}).get("txtId", 0)
            for flow_sensor in [RECUPERATION_EXHAUST_FLOW, RECUPERATION_SUPPLY_FLOW, RECUPERATION_SUPPLY_FLOW_ALT]:
                if flow_sensor["txt_id"] in [widget1_txt_id, widget2_txt_id]:
                    has_recuperation_flow = True
                    break
        if has_recuperation_flow:
            break

    # Create filter usage sensor, efficiency sensor, and outdoor temperature if we have recuperation
    if has_recuperation_flow:
        _LOGGER.debug("Creating filter usage, efficiency, and outdoor temperature sensors")
        entities.append(FilterUsageSensor(coordinator, config_entry))
        entities.append(RecuperationEfficiencySensor(coordinator, config_entry))
        entities.append(OutdoorTemperatureSensor(coordinator, config_entry))

    async_add_entities(entities, True)

    # async_add_entities(
    #     [
    #         ZoneTemperatureSensor(zones[zone], coordinator, controller_udid, model)
    #         for zone in zones
    #     ],
    #     True,
    # )

    battery_devices = map_to_battery_sensors(zones, coordinator, config_entry)
    temperature_sensors = map_to_temperature_sensors(zones, coordinator, config_entry)
    zone_state_sensors = map_to_zone_state_sensors(zones, coordinator, config_entry)
    humidity_sensors = map_to_humidity_sensors(zones, coordinator, config_entry)
    actuator_sensors = map_to_actuator_sensors(zones, coordinator, config_entry)
    window_sensors = map_to_window_sensors(zones, coordinator, config_entry)
    signal_strength_sensors = map_to_signal_strength_sensors(
        zones, coordinator, config_entry
    )
    # tile_sensors = map_to_tile_sensors(tiles, api, config_entry)

    async_add_entities(
        itertools.chain(
            battery_devices,
            temperature_sensors,
            zone_state_sensors,
            humidity_sensors,  # , tile_sensors
            actuator_sensors,
            window_sensors,
            signal_strength_sensors,
        ),
        True,
    )


def map_to_battery_sensors(zones, coordinator, config_entry):
    """Map the battery-operating devices in the zones to TechBatterySensor objects.
=======
    """Set up Tech sensor entities for the provided config entry.
>>>>>>> a3bae90f

    Args:
        hass: Home Assistant instance.
        config_entry: Integration entry containing controller metadata.
        async_add_entities: Callback used to register entities with Home Assistant.

    """
    controller_udid = config_entry.data[CONTROLLER][UDID]
    _LOGGER.debug("Setting up sensor entry, controller udid: %s", controller_udid)

    coordinator = hass.data[DOMAIN][config_entry.entry_id]
    zones = await coordinator.api.get_module_zones(controller_udid)
    tiles = await coordinator.api.get_module_tiles(controller_udid)

    zone_entities = [
        entity
        for zone in _iter_mapping(zones)
        for entity in _build_zone_entities(zone, coordinator, config_entry)
    ]

    tile_entities = [
        entity
        for tile in _iter_mapping(tiles)
        for entity in _build_tile_entities(tile, coordinator, config_entry)
    ]

    async_add_entities([*tile_entities, *zone_entities], True)


def _iter_mapping(mapping: dict[Any, Any] | Iterable[Any]) -> Iterable[Any]:
    """Yield mapping values regardless of whether ``mapping`` is a dict or list."""
    if not mapping:
        return ()
    if isinstance(mapping, dict):
        return mapping.values()
    return mapping


def _build_zone_entities(
    zone: dict[str, Any],
    coordinator: TechCoordinator,
    config_entry: ConfigEntry,
) -> list[CoordinatorEntity]:
    """Create coordinator entities for a single zone payload."""

    entities: list[CoordinatorEntity] = []
    zone_state = zone.get(CONF_ZONE, {})

    if zone_state.get(BATTERY_LEVEL) is not None:
        entities.append(ZoneBatterySensor(zone, coordinator, config_entry))

    if zone_state.get("currentTemperature") is not None:
        entities.append(ZoneTemperatureSensor(zone, coordinator, config_entry))

    if zone_state.get(ZONE_STATE) is not None:
        entities.append(ZoneStateSensor(zone, coordinator, config_entry))

    humidity = zone_state.get("humidity")
    if humidity is not None and humidity >= 0:
        entities.append(ZoneHumiditySensor(zone, coordinator, config_entry))

    if zone_state.get(SIGNAL_STRENGTH) is not None:
        entities.append(ZoneSignalStrengthSensor(zone, coordinator, config_entry))

    for idx, _ in enumerate(zone.get(ACTUATORS, [])):
        entities.append(ZoneActuatorSensor(zone, coordinator, config_entry, idx))

    for idx, _ in enumerate(zone.get(WINDOW_SENSORS, [])):
        entities.append(ZoneWindowSensor(zone, coordinator, config_entry, idx))

    if isinstance(zone.get(UNDERFLOOR), dict) and zone.get(UNDERFLOOR):
        entities.append(ZoneUnderfloorSensor(zone, coordinator, config_entry))

    return entities


TileBuilder = Callable[
    [dict[str, Any], TechCoordinator, ConfigEntry], list[CoordinatorEntity]
]


def _build_tile_entities(
    tile: dict[str, Any],
    coordinator: TechCoordinator,
    config_entry: ConfigEntry,
) -> list[CoordinatorEntity]:
    """Create coordinator entities for a single tile payload."""

    if not tile.get(VISIBILITY, False) or not tile.get(WORKING_STATUS, True):
        return []

    builder = _TILE_ENTITY_BUILDERS.get(tile[CONF_TYPE])
    if builder is None:
        return []
    return builder(tile, coordinator, config_entry)


def _build_temperature_tile(
    tile: dict[str, Any],
    coordinator: TechCoordinator,
    config_entry: ConfigEntry,
) -> list[CoordinatorEntity]:
    """Create entities for a temperature tile and its optional sensors."""
    params = tile.get(CONF_PARAMS, {})

    def _has_value(value: Any) -> bool:
        return value not in (None, "null")

    create_device = any(
        _has_value(params.get(key)) for key in (SIGNAL_STRENGTH, BATTERY_LEVEL)
    )

    entities: list[CoordinatorEntity] = [
        TileTemperatureSensor(tile, coordinator, config_entry, create_device)
    ]

    if _has_value(params.get(SIGNAL_STRENGTH)):
        entities.append(
            TileTemperatureSignalSensor(tile, coordinator, config_entry, create_device)
        )
    if _has_value(params.get(BATTERY_LEVEL)):
        entities.append(
            TileTemperatureBatterySensor(tile, coordinator, config_entry, create_device)
        )

    return entities


def _build_valve_tile(
    tile: dict[str, Any],
    coordinator: TechCoordinator,
    config_entry: ConfigEntry,
) -> list[CoordinatorEntity]:
    """Create valve-related entities for a tile payload."""
    entities: list[CoordinatorEntity] = [
        TileValveSensor(tile, coordinator, config_entry)
    ]

    for valve_sensor in (
        VALVE_SENSOR_RETURN_TEMPERATURE,
        VALVE_SENSOR_SET_TEMPERATURE,
        VALVE_SENSOR_CURRENT_TEMPERATURE,
    ):
        if tile[CONF_PARAMS].get(valve_sensor["state_key"]) is not None:
            entities.append(
                TileValveTemperatureSensor(
                    tile, coordinator, config_entry, valve_sensor
                )
            )

    return entities


def _build_open_therm_tile(
    tile: dict[str, Any],
    coordinator: TechCoordinator,
    config_entry: ConfigEntry,
) -> list[CoordinatorEntity]:
    """Create OpenTherm entities for a tile payload."""
    entities: list[CoordinatorEntity] = []
    for description in (
        OPENTHERM_CURRENT_TEMP,
        OPENTHERM_SET_TEMP,
        OPENTHERM_CURRENT_TEMP_DHW,
        OPENTHERM_SET_TEMP_DHW,
    ):
        if tile[CONF_PARAMS].get(description["state_key"]) is not None:
            entities.append(
                TileOpenThermSensor(tile, coordinator, config_entry, description)
            )
    return entities


_TILE_ENTITY_BUILDERS: dict[int, TileBuilder] = {
    TYPE_TEMPERATURE: _build_temperature_tile,
    TYPE_TEMPERATURE_CH: lambda tile, coordinator, config_entry: [
        TileWidgetSensor(tile, coordinator, config_entry)
    ],
    TYPE_FAN: lambda tile, coordinator, config_entry: [
        TileFanSensor(tile, coordinator, config_entry)
    ],
    TYPE_VALVE: _build_valve_tile,
    TYPE_MIXING_VALVE: lambda tile, coordinator, config_entry: [
        TileMixingValveSensor(tile, coordinator, config_entry)
    ],
    TYPE_FUEL_SUPPLY: lambda tile, coordinator, config_entry: [
        TileFuelSupplySensor(tile, coordinator, config_entry)
    ],
    TYPE_TEXT: lambda tile, coordinator, config_entry: [
        TileTextSensor(tile, coordinator, config_entry)
    ],
    TYPE_OPEN_THERM: _build_open_therm_tile,
}


class TechBatterySensor(CoordinatorEntity, SensorEntity):
    """Representation of a Tech battery sensor."""

    _attr_native_unit_of_measurement = PERCENTAGE
    _attr_device_class = SensorDeviceClass.BATTERY
    _attr_state_class = SensorStateClass.MEASUREMENT

    def __init__(self, device, coordinator: TechCoordinator, config_entry) -> None:
        """Initialize the Tech battery sensor."""
        _LOGGER.debug("Init TechBatterySensor... ")
        super().__init__(coordinator)
        self._config_entry = config_entry
        self._coordinator = coordinator
        self._id = device[CONF_ZONE][CONF_ID]
        self._unique_id = (
            config_entry.data[CONTROLLER][UDID] + "_" + str(device[CONF_ZONE][CONF_ID])
        )
        self._device_name = device[CONF_DESCRIPTION][CONF_NAME]
        self._model = (
            config_entry.data[CONTROLLER][CONF_NAME]
            + ": "
            + config_entry.data[CONTROLLER][VER]
        )
        self._manufacturer = MANUFACTURER
        self.update_properties(device)

    def update_properties(self, device):
        """Update native values from the provided zone payload.

        Args:
            device: Zone dictionary containing the latest telemetry values.

        """
        self._name = device[CONF_DESCRIPTION][CONF_NAME]
        self._attr_native_value = device[CONF_ZONE][BATTERY_LEVEL]

    @callback
    def _handle_coordinator_update(self, *args: Any) -> None:
        """Handle updated data from the coordinator."""
        self.update_properties(self._coordinator.data["zones"][self._id])
        self.async_write_ha_state()

    @property
    def unique_id(self) -> str:
        """Return a unique ID."""
        return f"{self._unique_id}_zone_battery"

    @property
    def translation_key(self):
        """Return the translation key to translate the entity's name and states."""
        return "battery_entity"

    @property
    def name(self) -> str | UndefinedType | None:
        """Return the name of the device."""
        return f"{self._name} battery"

    @property
    def device_info(self) -> DeviceInfo | None:
        """Return Home Assistant ``DeviceInfo`` for the associated controller."""
        return {
            ATTR_IDENTIFIERS: {
                (DOMAIN, self._unique_id)
            },  # Unique identifiers for the device
            CONF_NAME: self._device_name,  # Name of the device
            CONF_MODEL: self._model,  # Model of the device
            ATTR_MANUFACTURER: self._manufacturer,  # Manufacturer of the device
        }


class TechTemperatureSensor(CoordinatorEntity, SensorEntity):
    """Representation of a Tech temperature sensor."""

    _attr_native_unit_of_measurement = UnitOfTemperature.CELSIUS
    _attr_device_class = SensorDeviceClass.TEMPERATURE
    _attr_state_class = SensorStateClass.MEASUREMENT

    def __init__(
        self, device: dict, coordinator: TechCoordinator, config_entry: ConfigEntry
    ) -> None:
        """Initialize the Tech temperature sensor."""
        _LOGGER.debug("Init TechTemperatureSensor... ")
        super().__init__(coordinator)
        self._config_entry = config_entry
        self._coordinator = coordinator
        self._id = device[CONF_ZONE][CONF_ID]
        self._unique_id = (
            config_entry.data[CONTROLLER][UDID] + "_" + str(device[CONF_ZONE][CONF_ID])
        )
        self._device_name = device[CONF_DESCRIPTION][CONF_NAME]
        self._model = (
            config_entry.data[CONTROLLER][CONF_NAME]
            + ": "
            + config_entry.data[CONTROLLER][VER]
        )
        self._manufacturer = MANUFACTURER
        self.update_properties(device)

    def update_properties(self, device):
        """Update native values from the provided zone payload.

        Args:
            device: Zone dictionary containing the latest telemetry values.

        """
        self._name = device[CONF_DESCRIPTION][CONF_NAME]

        # Check if the current temperature is available, and update the native value accordingly
        if device[CONF_ZONE]["currentTemperature"] is not None:
            self._attr_native_value = device[CONF_ZONE]["currentTemperature"] / 10
        else:
            self._attr_native_value = None

    @callback
    def _handle_coordinator_update(self, *args: Any) -> None:
        """Handle updated data from the coordinator."""
        self.update_properties(self._coordinator.data["zones"][self._id])
        self.async_write_ha_state()

    @property
    def unique_id(self) -> str:
        """Return a unique ID."""
        return f"{self._unique_id}_zone_temperature"

    @property
    def translation_key(self):
        """Return the translation key to translate the entity's name and states."""
        return "temperature_entity"

    @property
    def name(self) -> str | UndefinedType | None:
        """Return the name of the device."""
        return f"{self._name} temperature"

    @property
    def device_info(self) -> DeviceInfo | None:
        """Return Home Assistant ``DeviceInfo`` for the associated controller."""
        return {
            ATTR_IDENTIFIERS: {
                (DOMAIN, self._unique_id)
            },  # Unique identifiers for the device
            CONF_NAME: self._device_name,  # Name of the device
            CONF_MODEL: self._model,  # Model of the device
            ATTR_MANUFACTURER: self._manufacturer,  # Manufacturer of the device
        }


class TechOutsideTempTile(CoordinatorEntity, SensorEntity):
    """Representation of a Tech outside temperature tile sensor."""

    _attr_native_unit_of_measurement = UnitOfTemperature.CELSIUS
    _attr_device_class = SensorDeviceClass.TEMPERATURE
    _attr_state_class = SensorStateClass.MEASUREMENT

    def __init__(
        self, device: dict, coordinator: TechCoordinator, config_entry: ConfigEntry
    ) -> None:
        """Initialize the Tech temperature sensor."""
        _LOGGER.debug("Init TechOutsideTemperatureTile... ")
        super().__init__(coordinator)
        self._config_entry = config_entry
        self._coordinator = coordinator
        self._id = device[CONF_ID]
        self._unique_id = (
            config_entry.data[CONTROLLER][UDID] + "_" + str(device[CONF_ZONE][CONF_ID])
        )
        self._device_name = device[CONF_DESCRIPTION][CONF_NAME]
        self._model = (
            config_entry.data[CONTROLLER][CONF_NAME]
            + ": "
            + config_entry.data[CONTROLLER][VER]
        )
        self._manufacturer = MANUFACTURER
        self.update_properties(device)
        _LOGGER.debug(
            "Init TechOutsideTemperatureTile...: %s, udid: %s, id: %s",
            self._name,
            self._config_entry.data[CONTROLLER][UDID],
            self._id,
        )

    def update_properties(self, device):
        """Update native values from an outside temperature tile payload.

        Args:
            device: Tile dictionary containing temperature information.

        """
        self._name = "outside_" + str(device[CONF_ID])

        if device[CONF_PARAMS][VALUE] is not None:
            # Update the native value based on the device params
            self._attr_native_value = device[CONF_PARAMS][VALUE] / 10
        else:
            # Set native value to None if device params value is None
            self._attr_native_value = None

    @callback
    def _handle_coordinator_update(self, *args: Any) -> None:
        """Handle updated data from the coordinator."""
        self.update_properties(self._coordinator.data["tiles"][self._id])
        self.async_write_ha_state()

    @property
    def unique_id(self) -> str:
        """Return a unique ID."""
        return f"{self._unique_id}_zone_out_temperature"

    @property
    def translation_key(self):
        """Return the translation key to translate the entity's name and states."""
        return "ext_temperature_entity"

    @property
    def name(self) -> str | UndefinedType | None:
        """Return the name of the device."""
        return f"{self._name} temperature"

    @property
    def device_info(self) -> DeviceInfo | None:
        """Return Home Assistant ``DeviceInfo`` for the associated controller."""
        return {
            ATTR_IDENTIFIERS: {
                (DOMAIN, self._unique_id)
            },  # Unique identifiers for the device
            CONF_NAME: self._device_name,  # Name of the device
            CONF_MODEL: self._model,  # Model of the device
            ATTR_MANUFACTURER: self._manufacturer,  # Manufacturer of the device
        }


class TechHumiditySensor(CoordinatorEntity, SensorEntity):
    """Representation of a Tech humidity sensor."""

    _attr_native_unit_of_measurement = PERCENTAGE
    _attr_device_class = SensorDeviceClass.HUMIDITY
    _attr_state_class = SensorStateClass.MEASUREMENT

    def __init__(
        self, device: dict, coordinator: TechCoordinator, config_entry: ConfigEntry
    ) -> None:
        """Initialize the Tech humidity sensor."""
        _LOGGER.debug("Init TechHumiditySensor... ")
        super().__init__(coordinator)
        self._config_entry = config_entry
        self._coordinator = coordinator
        self._id = device[CONF_ZONE][CONF_ID]
        self._unique_id = (
            config_entry.data[CONTROLLER][UDID] + "_" + str(device[CONF_ZONE][CONF_ID])
        )
        self._device_name = device[CONF_DESCRIPTION][CONF_NAME]
        self._model = (
            config_entry.data[CONTROLLER][CONF_NAME]
            + ": "
            + config_entry.data[CONTROLLER][VER]
        )
        self._manufacturer = MANUFACTURER
        self.update_properties(device)

    def update_properties(self, device):
        """Update native values from the provided zone payload.

        Args:
            device: Zone dictionary containing the latest telemetry values.

        """
        self._name = device[CONF_DESCRIPTION][CONF_NAME]

        # Check if the humidity value is not zero and update the native value attribute accordingly
        if device[CONF_ZONE]["humidity"] != 0:
            self._attr_native_value = device[CONF_ZONE]["humidity"]
        else:
            self._attr_native_value = None

    @callback
    def _handle_coordinator_update(self, *args: Any) -> None:
        """Handle updated data from the coordinator."""
        self.update_properties(self._coordinator.data["zones"][self._id])
        self.async_write_ha_state()

    @property
    def unique_id(self) -> str:
        """Return a unique ID."""
        return f"{self._unique_id}_zone_humidity"

    @property
    def translation_key(self):
        """Return the translation key to translate the entity's name and states."""
        return "humidity_entity"

    @property
    def name(self) -> str | UndefinedType | None:
        """Return the name of the device."""
        return f"{self._name} humidity"

    @property
    def device_info(self) -> DeviceInfo | None:
        """Return Home Assistant ``DeviceInfo`` for the associated controller."""
        return {
            ATTR_IDENTIFIERS: {
                (DOMAIN, self._unique_id)
            },  # Unique identifiers for the device
            CONF_NAME: self._device_name,  # Name of the device
            CONF_MODEL: self._model,  # Model of the device
            ATTR_MANUFACTURER: self._manufacturer,  # Manufacturer of the device
        }


class ZoneSensor(CoordinatorEntity, SensorEntity):
    """Representation of a Zone Sensor."""

    _attr_entity_category = EntityCategory.DIAGNOSTIC
    _attr_has_entity_name = True

    def __init__(
        self, device: dict, coordinator: TechCoordinator, config_entry: ConfigEntry
    ) -> None:
        """Initialize the sensor."""
        super().__init__(coordinator)
        self._config_entry = config_entry
        self._coordinator = coordinator
        self._id = device[CONF_ZONE][CONF_ID]
        self._unique_id = (
            config_entry.data[CONTROLLER][UDID] + "_" + str(device[CONF_ZONE][CONF_ID])
        )
        self._device_name = (
            device[CONF_DESCRIPTION][CONF_NAME]
            if not self._config_entry.data[INCLUDE_HUB_IN_NAME]
            else f"{self._config_entry.title} {device[CONF_DESCRIPTION][CONF_NAME]}"
        )
        self._model = (
            config_entry.data[CONTROLLER][CONF_NAME]
            + ": "
            + config_entry.data[CONTROLLER][VER]
        )
        self._manufacturer = MANUFACTURER
        self._attr_translation_placeholders = {"entity_name": ""}
        self.update_properties(device)

    def update_properties(self, device):
        """Update cached zone values from the latest coordinator payload.

        Args:
            device: Zone dictionary containing description and telemetry data.

        """
        self._name = device[CONF_DESCRIPTION][CONF_NAME]

        # Update target_temperature property
        if device[CONF_ZONE]["setTemperature"] is not None:
            self._target_temperature = device[CONF_ZONE]["setTemperature"] / 10
        else:
            self._target_temperature = None

        # Update temperature property
        if device[CONF_ZONE]["currentTemperature"] is not None:
            self._temperature = device[CONF_ZONE]["currentTemperature"] / 10
        else:
            self._temperature = None

    @callback
    def _handle_coordinator_update(self) -> None:
        """Handle updated data from the coordinator."""
        self.update_properties(self._coordinator.data["zones"][self._id])
        self.async_write_ha_state()

    @property
    def device_info(self) -> DeviceInfo | None:
        """Return Home Assistant ``DeviceInfo`` for the associated controller."""
        return {
            ATTR_IDENTIFIERS: {
                (DOMAIN, self._unique_id)
            },  # Unique identifiers for the device
            CONF_NAME: self._device_name,  # Name of the device
            CONF_MODEL: self._model,  # Model of the device
            ATTR_MANUFACTURER: self._manufacturer,  # Manufacturer of the device
        }

    @property
    def unique_id(self) -> str:
        """Return a unique ID."""
        return self._unique_id


class ZoneTemperatureSensor(ZoneSensor):
    """Representation of a Zone Temperature Sensor."""

    _attr_native_unit_of_measurement = UnitOfTemperature.CELSIUS
    _attr_device_class = SensorDeviceClass.TEMPERATURE
    _attr_state_class = SensorStateClass.MEASUREMENT

    @property
    def unique_id(self) -> str:
        """Return a unique ID."""
        return f"{self._unique_id}_zone_temperature"

    @property
    def translation_key(self):
        """Return the translation key to translate the entity's name and states."""
        return "temperature_entity"

    def update_properties(self, device):
        """Update native values from the provided zone payload.

        Args:
            device: Zone dictionary containing the latest telemetry values.

        """
        self._name = device[CONF_DESCRIPTION][CONF_NAME]

        # Check if the current temperature is available, and update the native value accordingly
        if device[CONF_ZONE]["currentTemperature"] is not None:
            self._attr_native_value = device[CONF_ZONE]["currentTemperature"] / 10
        else:
            self._attr_native_value = None


class ZoneBatterySensor(ZoneSensor):
    """Representation of a Zone Temperature Sensor."""

    _attr_native_unit_of_measurement = PERCENTAGE
    _attr_device_class = SensorDeviceClass.BATTERY
    _attr_state_class = SensorStateClass.MEASUREMENT

    @property
    def translation_key(self):
        """Return the translation key to translate the entity's name and states."""
        return "battery_entity"

    @property
    def unique_id(self) -> str:
        """Return a unique ID."""
        return f"{self._unique_id}_zone_battery"

    def update_properties(self, device):
        """Update native values from the provided zone payload.

        Args:
            device: Zone dictionary containing the latest telemetry values.

        """
        self._name = device[CONF_DESCRIPTION][CONF_NAME]
        self._attr_native_value = device[CONF_ZONE][BATTERY_LEVEL]


class ZoneSignalStrengthSensor(ZoneSensor):
    """Representation of a Zone Temperature Sensor."""

    _attr_native_unit_of_measurement = PERCENTAGE
    _attr_state_class = SensorStateClass.MEASUREMENT
    _attr_icon = "mdi:signal"

    @property
    def translation_key(self):
        """Return the translation key to translate the entity's name and states."""
        return "signal_strength_entity"

    @property
    def unique_id(self) -> str:
        """Return a unique ID."""
        return f"{self._unique_id}_zone_signal_strength"

    @property
    def icon(self) -> str | None:
        """Icon of the entity, based on signal strength."""
        return icon_for_signal_level(self.state)

    def update_properties(self, device):
        """Update native values from the provided zone payload.

        Args:
            device: Zone dictionary containing the latest telemetry values.

        """
        self._name = device[CONF_DESCRIPTION][CONF_NAME]
        self._attr_native_value = device[CONF_ZONE][SIGNAL_STRENGTH]


class ZoneHumiditySensor(ZoneSensor):
    """Representation of a Zone Temperature Sensor."""

    _attr_native_unit_of_measurement = PERCENTAGE
    _attr_device_class = SensorDeviceClass.HUMIDITY
    _attr_state_class = SensorStateClass.MEASUREMENT

    @property
    def unique_id(self) -> str:
        """Return a unique ID."""
        return f"{self._unique_id}_zone_humidity"

    @property
    def translation_key(self):
        """Return the translation key to translate the entity's name and states."""
        return "humidity_entity"

    def update_properties(self, device):
        """Update the properties of the TechHumiditySensor object.

        Args:
        device (dict): The device information.

        Returns:
        None

        """
        # Update the name of the device
        self._name = device[CONF_DESCRIPTION][CONF_NAME]

        # Check if the humidity value is not zero and update the native value attribute accordingly
        if device[CONF_ZONE]["humidity"] != 0:
            self._attr_native_value = device[CONF_ZONE]["humidity"]
        else:
            self._attr_native_value = None


class ZoneActuatorSensor(ZoneSensor):
    """Representation of a Zone Actuator Sensor."""

    _attr_native_unit_of_measurement = PERCENTAGE
    _attr_state_class = SensorStateClass.MEASUREMENT
    _attr_icon = assets.get_icon_by_type(TYPE_VALVE)

    def __init__(self, device, coordinator, config_entry, actuator_index) -> None:
        """Initialize the sensor.

        These are needed before the call to super, as ZoneSensor class
        calls update_properties in its init, which actually calls this class
        update_properties, which does not know attrs and _actuator_index already.

        """
        self._actuator_index = actuator_index
        self.attrs: dict[str, Any] = {}
        super().__init__(device, coordinator, config_entry)
        self._attr_translation_key = "actuator_entity"
        self._attr_translation_placeholders = {
            "actuator_number": f"{cast(int, self._actuator_index) + 1}"
        }
        self.attrs[BATTERY_LEVEL] = device[ACTUATORS][self._actuator_index][
            BATTERY_LEVEL
        ]
        self.attrs[SIGNAL_STRENGTH] = device[ACTUATORS][self._actuator_index][
            SIGNAL_STRENGTH
        ]

    @property
    def unique_id(self) -> str:
        """Return a unique ID."""
        return f"{self._unique_id}_zone_actuator_{self._actuator_index + 1!s}"

    @property
    def extra_state_attributes(self) -> dict[str, Any]:
        """Return the state attributes."""
        attributes = {}
        attributes.update(self.attrs)
        return attributes

    def update_properties(self, device):
        """Update native attributes from the provided zone payload.

        Args:
            device: Zone dictionary containing the latest telemetry values.

        """
        self._name = device[CONF_DESCRIPTION][CONF_NAME]

        # Update the native value attribute
        self._attr_native_value = device[CONF_ZONE][ACTUATORS_OPEN]

        # Update battery and signal strength
        self.attrs[BATTERY_LEVEL] = device[ACTUATORS][self._actuator_index][
            BATTERY_LEVEL
        ]
        self.attrs[SIGNAL_STRENGTH] = device[ACTUATORS][self._actuator_index][
            SIGNAL_STRENGTH
        ]


class ZoneWindowSensor(BinarySensorEntity, ZoneSensor):
    """Representation of a Zone Window Sensor."""

    _attr_device_class = BinarySensorDeviceClass.WINDOW

    def __init__(self, device, coordinator, config_entry, window_index) -> None:
        """Initialize the sensor.

        These are needed before the call to super, as ZoneSensor class
        calls update_properties in its init, which actually calls this class
        update_properties, which does not know attrs and _window_index already.

        """
        self._window_index = window_index
        self._attr_is_on = (
            device[WINDOW_SENSORS][self._window_index][WINDOW_STATE] == "open"
        )
        self.attrs: dict[str, Any] = {}
        super().__init__(device, coordinator, config_entry)
        self._attr_translation_key = "window_sensor_entity"
        self._attr_translation_placeholders = {
            "window_number": f"{cast(int, self._window_index) + 1}"
        }
        self.attrs[BATTERY_LEVEL] = device[WINDOW_SENSORS][self._window_index][
            BATTERY_LEVEL
        ]
        self.attrs[SIGNAL_STRENGTH] = device[WINDOW_SENSORS][self._window_index][
            SIGNAL_STRENGTH
        ]
        self._attr_is_on = (
            device[WINDOW_SENSORS][self._window_index][WINDOW_STATE] == "open"
        )

    @property
    def unique_id(self) -> str:
        """Return a unique ID."""
        return f"{self._unique_id}_zone_window_{self._window_index + 1!s}"

    @property
    def extra_state_attributes(self) -> dict[str, Any]:
        """Return the state attributes."""
        attributes = {}
        attributes.update(self.attrs)
        return attributes

    def update_properties(self, device):
        """Update native attributes from the provided zone payload.

        Args:
            device: Zone dictionary containing the latest telemetry values.

        """
        self._name = device[CONF_DESCRIPTION][CONF_NAME]

        # Update battery and signal strength
        self.attrs[BATTERY_LEVEL] = device[WINDOW_SENSORS][self._window_index][
            BATTERY_LEVEL
        ]
        self.attrs[SIGNAL_STRENGTH] = device[WINDOW_SENSORS][self._window_index][
            SIGNAL_STRENGTH
        ]
        self._attr_is_on = (
            device[WINDOW_SENSORS][self._window_index][WINDOW_STATE] == "open"
        )


class ZoneUnderfloorSensor(ZoneSensor):
    """Representation of a Zone Temperature Sensor."""

    _attr_native_unit_of_measurement = UnitOfTemperature.CELSIUS
    _attr_device_class = SensorDeviceClass.TEMPERATURE
    _attr_state_class = SensorStateClass.MEASUREMENT

    def __init__(self, device, coordinator, config_entry) -> None:
        """Initialize the sensor.

        These are needed before the call to super, as ZoneSensor class
        calls update_properties in its init, which actually calls this class
        update_properties, which does not know attrs yet.

        """
        self.attrs: dict[str, Any] = {}
        super().__init__(device, coordinator, config_entry)
        self.attrs[MODE] = device[UNDERFLOOR][MODE]
        self.attrs[CURRENT_STATE] = device[UNDERFLOOR][CURRENT_STATE]
        self.attrs[FLOOR_PUMP] = device[UNDERFLOOR][FLOOR_PUMP]
        self.attrs[SENSOR_TYPE] = device[UNDERFLOOR][SENSOR_TYPE]
        self.attrs[CORRECT_WORK] = device[UNDERFLOOR][EVENTS][CORRECT_WORK]
        self.attrs[NO_COMMUNICATION] = device[UNDERFLOOR][EVENTS][NO_COMMUNICATION]
        self.attrs[SENSOR_DAMAGED] = device[UNDERFLOOR][EVENTS][SENSOR_DAMAGED]  # noqa: F821
        self.attrs[LOW_BATTERY] = device[UNDERFLOOR][EVENTS][LOW_BATTERY]
        self.attrs[LOW_SIGNAL] = device[UNDERFLOOR][EVENTS][LOW_SIGNAL]
        self.attrs[TEMP_TOO_HIGH] = device[UNDERFLOOR][EVENTS][TEMP_TOO_HIGH]
        self.attrs[TEMP_TOO_LOW] = device[UNDERFLOOR][EVENTS][TEMP_TOO_LOW]
        self.attrs[SERVICE_ERROR] = device[UNDERFLOOR][EVENTS][SERVICE_ERROR]
        self.attrs[SIGNAL_STRENGTH] = device[UNDERFLOOR][SIGNAL_STRENGTH]
        self.attrs[BATTERY_LEVEL] = device[UNDERFLOOR][BATTERY_LEVEL]

    @property
    def unique_id(self) -> str:
        """Return a unique ID."""
        return f"{self._unique_id}_zone_underfloor"

    @property
    def translation_key(self):
        """Return the translation key to translate the entity's name and states."""
        return "underfloor_entity"

    @property
    def extra_state_attributes(self) -> dict[str, Any]:
        """Return the state attributes."""
        attributes = {}
        attributes.update(self.attrs)
        return attributes

    def update_properties(self, device):
        """Update the properties of the ZoneUnderfloorSensor object.

        Args:
        device: dict, the device data containing information about the device

        Returns:
        None

        """
        # Set the name of the device
        self._name = device[CONF_DESCRIPTION][CONF_NAME]

        # Check if the current temperature is available, and update the native value accordingly
        if device[UNDERFLOOR]["temperature"] is not None:
            self._attr_native_value = device[UNDERFLOOR]["temperature"] / 10
        else:
            self._attr_native_value = None

        # Update attributes
        self.attrs[MODE] = device[UNDERFLOOR][MODE]
        self.attrs[CURRENT_STATE] = device[UNDERFLOOR][CURRENT_STATE]
        self.attrs[FLOOR_PUMP] = device[UNDERFLOOR][FLOOR_PUMP]
        self.attrs[SENSOR_TYPE] = device[UNDERFLOOR][SENSOR_TYPE]
        self.attrs[CORRECT_WORK] = device[UNDERFLOOR][EVENTS][CORRECT_WORK]
        self.attrs[NO_COMMUNICATION] = device[UNDERFLOOR][EVENTS][NO_COMMUNICATION]
        self.attrs[SENSOR_DAMAGED] = device[UNDERFLOOR][EVENTS][SENSOR_DAMAGED]  # noqa: F821
        self.attrs[LOW_BATTERY] = device[UNDERFLOOR][EVENTS][LOW_BATTERY]
        self.attrs[LOW_SIGNAL] = device[UNDERFLOOR][EVENTS][LOW_SIGNAL]
        self.attrs[TEMP_TOO_HIGH] = device[UNDERFLOOR][EVENTS][TEMP_TOO_HIGH]
        self.attrs[TEMP_TOO_LOW] = device[UNDERFLOOR][EVENTS][TEMP_TOO_LOW]
        self.attrs[SERVICE_ERROR] = device[UNDERFLOOR][EVENTS][SERVICE_ERROR]
        self.attrs[SIGNAL_STRENGTH] = device[UNDERFLOOR][SIGNAL_STRENGTH]
        self.attrs[BATTERY_LEVEL] = device[UNDERFLOOR][BATTERY_LEVEL]


class ZoneOutsideTempTile(ZoneSensor):
    """Representation of a Zone Temperature Sensor."""

    _attr_native_unit_of_measurement = UnitOfTemperature.CELSIUS
    _attr_device_class = SensorDeviceClass.TEMPERATURE
    _attr_state_class = SensorStateClass.MEASUREMENT

    @property
    def unique_id(self) -> str:
        """Return a unique ID."""
        return f"{self._unique_id}_out_temperature"

    @property
    def translation_key(self):
        """Return the translation key to translate the entity's name and states."""
        return "ext_temperature_entity"

    def update_properties(self, device):
        """Update native attributes from the provided tile payload.

        Args:
            device: Tile dictionary containing temperature information.

        """
        self._name = "outside_" + str(device[CONF_ID])

        if device[CONF_PARAMS][VALUE] is not None:
            # Update the native value based on the device params
            self._attr_native_value = device[CONF_PARAMS][VALUE] / 10
        else:
            # Set native value to None if device params value is None
            self._attr_native_value = None


class ZoneStateSensor(BinarySensorEntity, ZoneSensor):
    """Representation of a Zone State (alarm) Sensor."""

    _attr_device_class = BinarySensorDeviceClass.PROBLEM

    def __init__(self, device, coordinator, config_entry) -> None:
        """Initialize the sensor.

        These are needed before the call to super, as ZoneSensor class
        calls update_properties in its init, which actually calls this class
        update_properties, which does not know attrs and _window_index already.

        """
        self._attr_is_on = device[CONF_ZONE][ZONE_STATE] != "noAlarm"
        self.attrs: dict[str, Any] = {}
        super().__init__(device, coordinator, config_entry)
        self._attr_translation_key = "zone_state_entity"
        self._attr_is_on = device[CONF_ZONE][ZONE_STATE] != "noAlarm"

    @property
    def unique_id(self) -> str:
        """Return a unique ID."""
        return f"{self._unique_id}_zone_state"

    @property
    def extra_state_attributes(self) -> dict[str, Any]:
        """Return the state attributes."""
        attributes = {}
        attributes.update(self.attrs)
        return attributes

    def update_properties(self, device):
        """Update native attributes from the provided zone payload.

        Args:
            device: Zone dictionary containing the latest telemetry values.

        """
        self._name = device[CONF_DESCRIPTION][CONF_NAME]

        self.attrs[ZONE_STATE] = device[CONF_ZONE][ZONE_STATE]

        self._attr_is_on = device[CONF_ZONE][ZONE_STATE] != "noAlarm"


class TileSensor(TileEntity, CoordinatorEntity):
    """Representation of a TileSensor."""

    _attr_entity_category = EntityCategory.DIAGNOSTIC

    def get_state(self, device) -> Any:
        """Get the state of the device."""


class TileTemperatureSensor(TileSensor, SensorEntity):
    """Representation of a Tile Temperature Sensor."""

    _attr_has_entity_name = True
    _attr_native_unit_of_measurement = UnitOfTemperature.CELSIUS
    _attr_device_class = SensorDeviceClass.TEMPERATURE
    _attr_state_class = SensorStateClass.MEASUREMENT

    def __init__(
        self,
        device,
        coordinator: TechCoordinator,
        config_entry,
        create_device: bool = False,
    ) -> None:
        """Initialize the sensor."""
        TileSensor.__init__(self, device, coordinator, config_entry)
        self.native_unit_of_measurement = UnitOfTemperature.CELSIUS
        self.device_class = SensorDeviceClass.TEMPERATURE
        self.state_class = SensorStateClass.MEASUREMENT
        # self.device_name = device[CONF_DESCRIPTION][CONF_NAME]
        self.manufacturer = MANUFACTURER
        self.model = device[CONF_PARAMS].get(CONF_DESCRIPTION)
        self._attr_translation_key = "temperature_entity"
        self._attr_translation_placeholders = (
            {"entity_name": ""} if create_device else {"entity_name": f"{self._name}"}
        )
        self._create_device = create_device

    @property
    def unique_id(self) -> str:
        """Return a unique ID."""
        return f"{self._unique_id}_tile_temperature"

    def get_state(self, device) -> Any:
        """Get the state of the device."""
        return device[CONF_PARAMS][VALUE] / 10

    @property
    def device_info(self) -> DeviceInfo | None:
        """Returns device information in a dictionary format."""

        if self._create_device:
            return {
                ATTR_IDENTIFIERS: {
                    (DOMAIN, self._unique_id)
                },  # Unique identifiers for the device
                CONF_NAME: self._name,  # Name of the device
                CONF_MODEL: self.model,  # Model of the device
                ATTR_MANUFACTURER: self.manufacturer,  # Manufacturer of the device
            }
        return None


class TileTemperatureBatterySensor(TileSensor, SensorEntity):
    """Representation of a Tile Temperature Battery Sensor."""

    _attr_has_entity_name = True

    _attr_native_unit_of_measurement = PERCENTAGE
    _attr_device_class = SensorDeviceClass.BATTERY
    _attr_state_class = SensorStateClass.MEASUREMENT

    def __init__(
        self,
        device,
        coordinator: TechCoordinator,
        config_entry,
        create_device: bool = False,
    ) -> None:
        """Initialize the sensor."""
        TileSensor.__init__(self, device, coordinator, config_entry)
        self.manufacturer = MANUFACTURER
        self.model = device[CONF_PARAMS].get(CONF_DESCRIPTION)
        self._attr_translation_key = "battery_entity"
        self._attr_translation_placeholders = (
            {"entity_name": ""} if create_device else {"entity_name": f"{self._name}"}
        )
        self._create_device = create_device

    @property
    def unique_id(self) -> str:
        """Return a unique ID."""
        return f"{self._unique_id}_tile_temperature_battery"

    def get_state(self, device) -> Any:
        """Get the state of the device."""
        return device[CONF_PARAMS][BATTERY_LEVEL]

    @property
    def device_info(self) -> DeviceInfo | None:
        """Returns device information in a dictionary format."""

        if self._create_device:
            return {
                ATTR_IDENTIFIERS: {
                    (DOMAIN, self._unique_id)
                },  # Unique identifiers for the device
                CONF_NAME: self._name,  # Name of the device
                CONF_MODEL: self.model,  # Model of the device
                ATTR_MANUFACTURER: self.manufacturer,  # Manufacturer of the device
            }
        return None


class TileTemperatureSignalSensor(TileSensor, SensorEntity):
    """Representation of a Tile Temperature Signal Sensor."""

    _attr_has_entity_name = True

    _attr_native_unit_of_measurement = PERCENTAGE
    _attr_state_class = SensorStateClass.MEASUREMENT
    _attr_icon = "mdi:signal"

    def __init__(
        self,
        device,
        coordinator: TechCoordinator,
        config_entry,
        create_device: bool = False,
    ) -> None:
        """Initialize the sensor."""
        TileSensor.__init__(self, device, coordinator, config_entry)
        self.manufacturer = MANUFACTURER
        self.model = device[CONF_PARAMS].get(CONF_DESCRIPTION)
        self._attr_translation_key = "signal_strength_entity"
        self._attr_translation_placeholders = (
            {"entity_name": ""} if create_device else {"entity_name": f"{self._name}"}
        )
        self._create_device = create_device

    @property
    def unique_id(self) -> str:
        """Return a unique ID."""
        return f"{self._unique_id}_tile_temperature_signal_strength"

    @property
    def icon(self) -> str | None:
        """Icon of the entity, based on signal strength."""
        return icon_for_signal_level(self.state)

    def get_state(self, device) -> Any:
        """Get the state of the device."""
        return device[CONF_PARAMS][SIGNAL_STRENGTH]

    @property
    def device_info(self) -> DeviceInfo | None:
        """Returns device information in a dictionary format."""
        if self._create_device:
            return {
                ATTR_IDENTIFIERS: {
                    (DOMAIN, self._unique_id)
                },  # Unique identifiers for the device
                CONF_NAME: self._name,  # Name of the device
                CONF_MODEL: self.model,  # Model of the device
                ATTR_MANUFACTURER: self.manufacturer,  # Manufacturer of the device
            }
        return None


class TileFuelSupplySensor(TileSensor, SensorEntity):
    """Representation of a Tile Fuel Supply Sensor."""

    _attr_native_unit_of_measurement = PERCENTAGE
    _attr_device_class = SensorDeviceClass.BATTERY
    _attr_state_class = SensorStateClass.MEASUREMENT

    def __init__(self, device, coordinator, config_entry) -> None:
        """Initialize the sensor."""
        TileSensor.__init__(self, device, coordinator, config_entry)

    @property
    def unique_id(self) -> str:
        """Return a unique ID."""
        return f"{self._unique_id}_tile_fuel_supply"

    @property
    def name(self) -> str | UndefinedType | None:
        """Return the name of the sensor."""
        return self._name

    def get_state(self, device) -> Any:
        """Get the state of the device."""
        return device[CONF_PARAMS]["percentage"]


class TileFanSensor(TileSensor, SensorEntity):
    """Representation of a Tile Fan Sensor."""

    _attr_native_unit_of_measurement = PERCENTAGE
    _attr_state_class = SensorStateClass.MEASUREMENT

    def __init__(self, device, coordinator, config_entry) -> None:
        """Initialize the sensor."""
        TileSensor.__init__(self, device, coordinator, config_entry)
        self._attr_icon = assets.get_icon_by_type(device[CONF_TYPE])

    @property
    def unique_id(self) -> str:
        """Return a unique ID."""
        return f"{self._unique_id}_tile_fan"

    @property
    def name(self) -> str | UndefinedType | None:
        """Return the name of the sensor."""
        return self._name

    def get_state(self, device) -> Any:
        """Get the state of the device."""
        return device[CONF_PARAMS]["gear"]


class TileTextSensor(TileSensor, SensorEntity):
    """Representation of a Tile Text Sensor."""

    def __init__(self, device, coordinator, config_entry) -> None:
        """Initialize the sensor."""
        TileSensor.__init__(self, device, coordinator, config_entry)
        self._name = (
            self._config_entry.title + " "
            if self._config_entry.data[INCLUDE_HUB_IN_NAME]
            else ""
        ) + assets.get_text(device[CONF_PARAMS]["headerId"])

        self._attr_icon = assets.get_icon(device[CONF_PARAMS]["iconId"])

    @property
    def unique_id(self) -> str:
        """Return a unique ID."""
        return f"{self._unique_id}_tile_text"

    @property
    def name(self) -> str | UndefinedType | None:
        """Return the name of the sensor."""
        return self._name

    def get_state(self, device) -> Any:
        """Get the state of the device."""
        return assets.get_text(device[CONF_PARAMS]["statusId"])


class TileWidgetSensor(TileSensor, SensorEntity):
    """Representation of a Tile Widget Sensor."""

    _attr_native_unit_of_measurement = UnitOfTemperature.CELSIUS
    _attr_device_class = SensorDeviceClass.TEMPERATURE
    _attr_state_class = SensorStateClass.MEASUREMENT

    def __init__(self, device, coordinator, config_entry) -> None:
        """Initialize the sensor."""
        TileSensor.__init__(self, device, coordinator, config_entry)
        self._name = (
            self._config_entry.title + " "
            if self._config_entry.data[INCLUDE_HUB_IN_NAME]
            else ""
        ) + assets.get_text(device[CONF_PARAMS]["widget1"]["txtId"])

    @property
    def unique_id(self) -> str:
        """Return a unique ID."""
        return f"{self._unique_id}_tile_widget"

    @property
    def name(self) -> str | UndefinedType | None:
        """Return the name of the sensor."""
        return self._name

    def get_state(self, device) -> Any:
        """Get the state of the device."""
        return device[CONF_PARAMS]["widget1"][VALUE] / 10


class TileValveSensor(TileSensor, SensorEntity):
    """Representation of a Tile Valve Sensor."""

    def __init__(self, device, coordinator, config_entry) -> None:
        """Initialize the sensor."""
        TileSensor.__init__(self, device, coordinator, config_entry)
        self.native_unit_of_measurement = PERCENTAGE
        self.state_class = SensorStateClass.MEASUREMENT
        self._valve_number = device[CONF_PARAMS]["valveNumber"]
        self._attr_icon = assets.get_icon_by_type(device[CONF_TYPE])
        self._name = (
            self._config_entry.title + " "
            if self._config_entry.data[INCLUDE_HUB_IN_NAME]
            else ""
        ) + assets.get_text_by_type(device[CONF_TYPE])

        self.attrs: dict[str, Any] = {}

    @property
    def unique_id(self) -> str:
        """Return a unique ID."""
        return f"{self._unique_id}_tile_valve"

    @property
    def name(self) -> str | UndefinedType | None:
        """Return the name of the device."""
        return f"{self._name} {self._valve_number}"

    def get_state(self, device) -> Any:
        """Get the state of the device."""
        return device[CONF_PARAMS]["openingPercentage"]

    @property
    def extra_state_attributes(self) -> dict[str, Any]:
        """Return the state attributes."""
        attributes = {}
        attributes.update(self.attrs)
        return attributes

    def update_properties(self, device):
        """Update the properties of the device based on the provided device information.

        Args:
        device: dict, the device information containing description, zone, setTemperature, and currentTemperature

        Returns:
        None

        """
        self._state = self.get_state(device)
        self.attrs["setTempCorrection"] = device[CONF_PARAMS]["setTempCorrection"]
        self.attrs["valvePump"] = (
            STATE_ON if device[CONF_PARAMS]["valvePump"] == 1 else STATE_OFF
        )
        self.attrs["boilerProtection"] = (
            STATE_ON if device[CONF_PARAMS]["boilerProtection"] == 1 else STATE_OFF
        )
        self.attrs["returnProtection"] = (
            STATE_ON if device[CONF_PARAMS]["returnProtection"] == 1 else STATE_OFF
        )


class TileValveTemperatureSensor(TileSensor, SensorEntity):
    """Representation of a Tile Valve Temperature Sensor."""

    def __init__(self, device, coordinator, config_entry, valve_sensor):
        """Initialize the sensor."""
        self._state_key = valve_sensor["state_key"]
        TileSensor.__init__(self, device, coordinator, config_entry)
        self.native_unit_of_measurement = UnitOfTemperature.CELSIUS
        self.state_class = SensorStateClass.MEASUREMENT
        self._valve_number = device[CONF_PARAMS]["valveNumber"]
        sensor_name = assets.get_text(valve_sensor["txt_id"])
        name = (
            self._config_entry.title + " "
            if self._config_entry.data[INCLUDE_HUB_IN_NAME]
            else ""
        ) + assets.get_text_by_type(device[CONF_TYPE])
        self._name = f"{name} {device[CONF_PARAMS]['valveNumber']} {sensor_name}"

    @property
    def name(self) -> str | UndefinedType | None:
        """Return the name of the device."""
        return self._name

    @property
    def unique_id(self) -> str:
        """Return a unique ID."""
        return f"{self._unique_id}_tile_valve_{self._state_key}"

    def get_state(self, device):
        """Get the state of the device."""
        state = device[CONF_PARAMS][self._state_key]
        if self._state_key in ("returnTemp", "currentTemp"):
            state /= 10
        return state


class TileMixingValveSensor(TileSensor, SensorEntity):
    """Representation of a Tile Mixing Valve Sensor."""

    _attr_native_unit_of_measurement = PERCENTAGE
    _attr_state_class = SensorStateClass.MEASUREMENT

    def __init__(self, device, coordinator, config_entry) -> None:
        """Initialize the sensor."""
        TileSensor.__init__(self, device, coordinator, config_entry)
        self.native_unit_of_measurement = PERCENTAGE
        self.state_class = SensorStateClass.MEASUREMENT
        self._valve_number = device[CONF_PARAMS]["valveNumber"]
        self._attr_icon = assets.get_icon_by_type(device[CONF_TYPE])
        self._name = (
            self._config_entry.title + " "
            if self._config_entry.data[INCLUDE_HUB_IN_NAME]
            else ""
        ) + assets.get_text_by_type(device[CONF_TYPE])

    @property
    def unique_id(self) -> str:
        """Return a unique ID."""
        return f"{self._unique_id}_tile_mixing_valve"

    @property
    def name(self) -> str | UndefinedType | None:
        """Return the name of the device."""
        return f"{self._name} {self._valve_number}"

    def get_state(self, device) -> Any:
        """Get the state of the device."""
        return device[CONF_PARAMS]["openingPercentage"]


class TileOpenThermSensor(TileSensor, SensorEntity):
    """Representation of config_OpenTherm Sensor."""

    _attr_has_entity_name = True
    _attr_native_unit_of_measurement = UnitOfTemperature.CELSIUS
    _attr_device_class = SensorDeviceClass.TEMPERATURE
    _attr_state_class = SensorStateClass.MEASUREMENT

    def __init__(
        self,
        device,
        coordinator: TechCoordinator,
        config_entry,
        open_therm_sensor,
    ) -> None:
        """Initialize the sensor."""

        # It is needed to store following variables before TileSensor.__init__
        self._txt_id = open_therm_sensor["txt_id"]
        self._state_key = open_therm_sensor["state_key"]

        TileSensor.__init__(self, device, coordinator, config_entry)
        self.native_unit_of_measurement = UnitOfTemperature.CELSIUS
        self.device_class = SensorDeviceClass.TEMPERATURE
        self.state_class = SensorStateClass.MEASUREMENT
        self.manufacturer = MANUFACTURER
        self.device_name = (
            f"{self._config_entry.title} {assets.get_text_by_type(device[CONF_TYPE])}"
        )
        self.model = (
            config_entry.data[CONTROLLER][CONF_NAME]
            + ": "
            + config_entry.data[CONTROLLER][VER]
        )
        self._name = (
            self._config_entry.title + " "
            if self._config_entry.data[INCLUDE_HUB_IN_NAME]
            else ""
        ) + assets.get_text(self._txt_id)

    @property
    def name(self) -> str | UndefinedType | None:
        """Return the name of the device."""
        return self._name

    @property
    def unique_id(self) -> str:
        """Return a unique ID."""
        return f"{self._unique_id}_tile_opentherm_{self._state_key}"

    def get_state(self, device) -> Any:
        """Get the state of the device."""
        return device[CONF_PARAMS][self._state_key] / 10

    @property
    def device_info(self) -> DeviceInfo | None:
        """Returns device information in a dictionary format."""
        return {
            ATTR_IDENTIFIERS: {
                (DOMAIN, self._unique_id)
            },  # Unique identifiers for the device
            CONF_NAME: self.device_name,  # Name of the device
            CONF_MODEL: self.model,  # Model of the device
            ATTR_MANUFACTURER: self.manufacturer,  # Manufacturer of the device
        }


class TileRecuperationSensor(TileSensor, SensorEntity):
    """Representation of a Tile Recuperation Sensor for monitoring."""

    def __init__(self, device, coordinator, config_entry) -> None:
        """Initialize the sensor."""
        TileSensor.__init__(self, device, coordinator, config_entry)
        self.state_class = SensorStateClass.MEASUREMENT
        self._attr_icon = assets.get_icon_by_type(TYPE_RECUPERATION)
        self._name = (
            self._config_entry.title + " "
            if self._config_entry.data[INCLUDE_HUB_IN_NAME]
            else ""
        ) + "Recuperation Status"

    @property
    def unique_id(self) -> str:
        """Return a unique ID."""
        return f"{self._unique_id}_tile_recuperation_sensor"

    @property
    def name(self) -> str | UndefinedType | None:
        """Return the name of the sensor."""
        return self._name

    def get_state(self, device) -> Any:
        """Get the state of the device."""
        gear = device[CONF_PARAMS].get("gear", 0)
        if gear == 0:
            return "off"
        elif gear == 1:
            return "low"
        elif gear == 2:
            return "medium"
        elif gear == 3:
            return "high"
        else:
            return f"speed_{gear}"


class TileRecuperationFlowSensor(TileSensor, SensorEntity):
    """Representation of a Tile Recuperation Flow Sensor."""

    _attr_has_entity_name = True
    _attr_native_unit_of_measurement = "m³/h"
    _attr_state_class = SensorStateClass.MEASUREMENT
    _attr_icon = "mdi:air-filter"

    def __init__(
        self,
        device,
        coordinator: TechCoordinator,
        config_entry,
        flow_sensor_config,
    ) -> None:
        """Initialize the sensor."""
        self._flow_config = flow_sensor_config
        self._widget_key = flow_sensor_config["widget"]
        self._flow_name = flow_sensor_config["name"]

        TileSensor.__init__(self, device, coordinator, config_entry)

        # Set the appropriate device class and icon based on flow type
        if self._flow_name == "exhaust_flow":
            self._attr_icon = "mdi:arrow-up-bold"
            self._flow_display_name = "Exhaust Flow"
        elif self._flow_name == "supply_flow":
            self._attr_icon = "mdi:arrow-down-bold"
            self._flow_display_name = "Supply Flow"
        else:
            self._flow_display_name = "Air Flow"

        self._name = (
            self._config_entry.title + " "
            if self._config_entry.data[INCLUDE_HUB_IN_NAME]
            else ""
        ) + f"Recuperation {self._flow_display_name}"

    @property
    def name(self) -> str | UndefinedType | None:
        """Return the name of the device."""
        return self._name

    @property
    def unique_id(self) -> str:
        """Return a unique ID."""
        return f"{self._unique_id}_tile_recuperation_{self._flow_name}"

    def get_state(self, device) -> Any:
        """Get the state of the device."""
        widget_data = device[CONF_PARAMS].get(self._widget_key, {})
        flow_value = widget_data.get("value", 0)
        # Flow values are in m³/h units, no conversion needed
        return flow_value if flow_value else 0

    @property
    def device_info(self) -> DeviceInfo | None:
        """Returns device information in a dictionary format."""
        return {
            ATTR_IDENTIFIERS: {
                (DOMAIN, f"{self._unique_id}_recuperation")
            },  # Unique identifiers for the device
            CONF_NAME: f"{self._config_entry.title} Recuperation",  # Name of the device
            CONF_MODEL: (
                self._config_entry.data[CONTROLLER][CONF_NAME]
                + ": "
                + self._config_entry.data[CONTROLLER][VER]
            ),  # Model of the device
            ATTR_MANUFACTURER: MANUFACTURER,  # Manufacturer of the device
        }


class TileHumiditySensorWidget(TileSensor, SensorEntity):
    """Representation of a Tile Humidity Sensor Widget."""

    _attr_has_entity_name = True
    _attr_native_unit_of_measurement = "%"
    _attr_device_class = SensorDeviceClass.HUMIDITY
    _attr_state_class = SensorStateClass.MEASUREMENT
    _attr_icon = "mdi:water-percent"

    def __init__(
        self,
        device,
        coordinator: TechCoordinator,
        config_entry,
        widget_key: str,
        txt_id: int,
    ) -> None:
        """Initialize the humidity sensor."""
        self._widget_key = widget_key
        self._txt_id = txt_id

        TileSensor.__init__(self, device, coordinator, config_entry)

        # Get the proper name from assets using txtId
        sensor_name = assets.get_text(txt_id) if txt_id > 0 else f"Humidity Sensor {txt_id}"

        self._name = (
            self._config_entry.title + " "
            if self._config_entry.data[INCLUDE_HUB_IN_NAME]
            else ""
        ) + sensor_name

    @property
    def name(self) -> str | UndefinedType | None:
        """Return the name of the device."""
        return self._name

    @property
    def unique_id(self) -> str:
        """Return a unique ID."""
        return f"{self._unique_id}_tile_humidity_{self._txt_id}"

    def get_state(self, device) -> Any:
        """Get the state of the device."""
        widget_data = device[CONF_PARAMS].get(self._widget_key, {})
        humidity_value = widget_data.get("value", 0)
        # Humidity values are already in percent, no conversion needed
        return humidity_value if humidity_value else 0

    @property
    def device_info(self) -> DeviceInfo | None:
        """Returns device information in a dictionary format."""
        return {
            ATTR_IDENTIFIERS: {
                (DOMAIN, f"{self._unique_id}_humidity_sensors")
            },  # Unique identifiers for the device
            CONF_NAME: f"{self._config_entry.title} Humidity Sensors",  # Name of the device
            CONF_MODEL: (
                self._config_entry.data[CONTROLLER][CONF_NAME]
                + ": "
                + self._config_entry.data[CONTROLLER][VER]
            ),  # Model of the device
            ATTR_MANUFACTURER: MANUFACTURER,  # Manufacturer of the device
        }


class FilterUsageSensor(CoordinatorEntity, SensorEntity):
    """Representation of filter usage tracking sensor."""

    _attr_has_entity_name = True
    _attr_native_unit_of_measurement = "days"
    _attr_icon = "mdi:air-filter"
    _attr_device_class = SensorDeviceClass.DURATION
    _attr_state_class = SensorStateClass.TOTAL_INCREASING

    def __init__(
        self,
        coordinator,
        config_entry: ConfigEntry,
    ) -> None:
        """Initialize the filter usage sensor."""
        super().__init__(coordinator)
        self._coordinator = coordinator
        self._config_entry = config_entry
        self._udid = config_entry.data[CONTROLLER][UDID]
        self._attr_unique_id = f"{self._udid}_filter_usage_days"

        self._name = (
            self._config_entry.title + " "
            if self._config_entry.data[INCLUDE_HUB_IN_NAME]
            else ""
        ) + "Filter Usage Days"

    @property
    def name(self) -> str:
        """Return the name of the sensor."""
        return self._name

    @property
    def native_value(self) -> int | None:
        """Return the current filter usage in days."""
        # Calculate days since last filter reset from stored date
        if hasattr(self._coordinator, '_filter_reset_date') and self._coordinator._filter_reset_date:
            from datetime import datetime
            reset_date = datetime.fromisoformat(self._coordinator._filter_reset_date)
            current_date = datetime.now()
            days_diff = (current_date - reset_date).days
            return days_diff
        else:
            # No reset date stored, assume filter is new (0 days)
            return 0

    @property
    def entity_category(self):
        """Return the entity category for diagnostic entities."""
        return EntityCategory.DIAGNOSTIC

    @property
    def device_info(self) -> DeviceInfo | None:
        """Returns device information in a dictionary format."""
        return {
            ATTR_IDENTIFIERS: {
                (DOMAIN, f"{self._udid}_recuperation")
            },  # Unique identifiers for the device
            CONF_NAME: f"{self._config_entry.title} Recuperation",  # Name of the device
            CONF_MODEL: (
                self._config_entry.data[CONTROLLER][CONF_NAME]
                + ": "
                + self._config_entry.data[CONTROLLER][VER]
            ),  # Model of the device
            ATTR_MANUFACTURER: MANUFACTURER,  # Manufacturer of the device
        }


class TileRecuperationTemperatureSensor(TileSensor, SensorEntity):
    """Representation of a recuperation temperature sensor."""

    def __init__(
        self,
        device,
        coordinator: TechCoordinator,
        config_entry: ConfigEntry,
        widget_key: str,
        temp_sensor: dict,
    ) -> None:
        """Initialize the recuperation temperature sensor."""
        TileSensor.__init__(self, device, coordinator, config_entry)
        self._widget_key = widget_key
        self._temp_sensor = temp_sensor
        self._attr_unique_id = f"{self._unique_id}_{widget_key}_{temp_sensor['txt_id']}_temp"
        self._attr_device_class = SensorDeviceClass.TEMPERATURE
        self._attr_native_unit_of_measurement = UnitOfTemperature.CELSIUS
        self._attr_state_class = SensorStateClass.MEASUREMENT
        self._attr_icon = "mdi:thermometer"

        self._name = (
            self._config_entry.title + " "
            if self._config_entry.data[INCLUDE_HUB_IN_NAME]
            else ""
        ) + temp_sensor["name"]

    @property
    def name(self) -> str:
        """Return the name of the sensor."""
        return self._name

    @property
    def unique_id(self) -> str:
        """Return a unique ID."""
        return self._attr_unique_id

    @property
    def native_value(self) -> float | None:
        """Return the temperature value."""
        if self._coordinator.data and "tiles" in self._coordinator.data:
            tile_data = self._coordinator.data["tiles"].get(self._id)
            if tile_data:
                widget_data = tile_data.get("params", {}).get(self._widget_key, {})
                temp_value = widget_data.get("value")
                # Temperature values might need conversion from tenths of degrees
                if temp_value is not None:
                    return float(temp_value) / 10.0 if temp_value > 100 else float(temp_value)
        return None

    @property
    def device_info(self) -> DeviceInfo | None:
        """Returns device information in a dictionary format."""
        return {
            ATTR_IDENTIFIERS: {
                (DOMAIN, f"{self._udid}_recuperation")
            },
            CONF_NAME: f"{self._config_entry.title} Recuperation",
            CONF_MODEL: (
                self._config_entry.data[CONTROLLER][CONF_NAME]
                + ": "
                + self._config_entry.data[CONTROLLER][VER]
            ),
            ATTR_MANUFACTURER: MANUFACTURER,
        }


class SimpleRecuperationTemperatureSensor(TileSensor, SensorEntity):
    """Representation of a simple recuperation temperature sensor following TYPE_TEMPERATURE pattern."""

    _attr_has_entity_name = True
    _attr_native_unit_of_measurement = UnitOfTemperature.CELSIUS
    _attr_device_class = SensorDeviceClass.TEMPERATURE
    _attr_state_class = SensorStateClass.MEASUREMENT

    def __init__(
        self,
        device,
        coordinator: TechCoordinator,
        config_entry,
        temp_sensor: dict,
    ) -> None:
        """Initialize the sensor."""
        TileSensor.__init__(self, device, coordinator, config_entry)
        self._coordinator = coordinator
        self._temp_sensor = temp_sensor
        self._attr_unique_id = f"{self._unique_id}_recuperation_temp_{temp_sensor['txt_id']}"
        self._attr_icon = "mdi:thermometer"

        # Use the temperature sensor name from the config
        self._name = (
            self._config_entry.title + " "
            if self._config_entry.data[INCLUDE_HUB_IN_NAME]
            else ""
        ) + temp_sensor["name"]

    @property
    def name(self) -> str:
        """Return the name of the sensor."""
        return self._name

    @property
    def unique_id(self) -> str:
        """Return a unique ID."""
        return self._attr_unique_id

    def get_state(self, device) -> Any:
        """Get the state of the device using TYPE_TEMPERATURE pattern."""
        temp_value = device[CONF_PARAMS].get(VALUE)
        if temp_value is not None:
            # Follow the same pattern as other temperature sensors: divide by 10
            return temp_value / 10
        return None

    @property
    def device_info(self) -> DeviceInfo | None:
        """Returns device information in a dictionary format."""
        return {
            ATTR_IDENTIFIERS: {
                (DOMAIN, f"{self._config_entry.data[CONTROLLER][UDID]}_recuperation")
            },
            CONF_NAME: f"{self._config_entry.title} Recuperation",
            CONF_MODEL: (
                self._config_entry.data[CONTROLLER][CONF_NAME]
                + ": "
                + self._config_entry.data[CONTROLLER][VER]
            ),
            ATTR_MANUFACTURER: MANUFACTURER,
        }
class RecuperationEfficiencySensor(CoordinatorEntity, SensorEntity):
    """Sensor for calculating recuperation heat recovery efficiency."""

    _attr_has_entity_name = True
    _attr_native_unit_of_measurement = PERCENTAGE
    _attr_icon = "mdi:percent"
    _attr_state_class = SensorStateClass.MEASUREMENT

    def __init__(
        self,
        coordinator: TechCoordinator,
        config_entry: ConfigEntry,
    ) -> None:
        """Initialize the efficiency sensor."""
        super().__init__(coordinator)
        self._coordinator = coordinator
        self._config_entry = config_entry
        self._udid = config_entry.data[CONTROLLER][UDID]
        self._attr_unique_id = f"{self._udid}_recuperation_efficiency"

        self._name = (
            self._config_entry.title + " "
            if self._config_entry.data[INCLUDE_HUB_IN_NAME]
            else ""
        ) + "Recuperation Efficiency"

    @property
    def name(self) -> str:
        """Return the name of the sensor."""
        return self._name

    @property
    def native_value(self) -> float | None:
        """Calculate heat recovery efficiency based on temperature sensors."""
        if self._coordinator.data and "tiles" in self._coordinator.data:
            tiles_data = self._coordinator.data["tiles"]
            if not tiles_data:
                _LOGGER.debug("No tiles data available for efficiency calculation")
                return None

            _LOGGER.debug("Starting efficiency calculation, searching for temperature sensors...")
            _LOGGER.debug("Found %d tiles to examine", len(tiles_data))

            # Try to find temperature sensors for efficiency calculation
            # Standard efficiency formula: (Supply - Outdoor) / (Exhaust - Outdoor) * 100
            supply_temp = None
            exhaust_temp = None
            outdoor_temp = None

            # First, log all available tiles for debugging
            _LOGGER.debug("Available tiles for efficiency calculation:")
            for tile_id, tile_data in tiles_data.items():
                tile_type = tile_data.get("type", "unknown")
                tile_params = tile_data.get("params", {})
                # Safe logging - only log key parameters to avoid issues
                txtId = tile_params.get("txtId", "none")
                value = tile_params.get("value", "none")
                _LOGGER.debug("Tile %s: type=%s, txtId=%s, value=%s", tile_id, tile_type, txtId, value)

            # Look for temperature sensors in tiles
            for tile_id, tile_data in tiles_data.items():
                # Check TYPE_TEMPERATURE tiles for recuperation sensors
                if tile_data.get("type") == TYPE_TEMPERATURE:
                    tile_txt_id = tile_data.get("params", {}).get("txtId", 0)
                    temp_value = tile_data.get("params", {}).get("value")

                    _LOGGER.debug("Found TYPE_TEMPERATURE tile: txtId=%s, value=%s", tile_txt_id, temp_value)

                    if temp_value is not None:
                        try:
                            # Temperature processing - handle both formats (tenths vs direct)
                            if isinstance(temp_value, (int, float)) and temp_value > 100:
                                temp_celsius = temp_value / 10  # Likely in tenths (e.g., 215 = 21.5°C)
                            else:
                                temp_celsius = float(temp_value)  # Already in correct format

                            _LOGGER.debug("Temperature processed: txtId=%s, raw_value=%s, temp_celsius=%.1f", tile_txt_id, temp_value, temp_celsius)
                        except (ValueError, TypeError) as e:
                            _LOGGER.debug("Could not process temperature value: txtId=%s, value=%s, error=%s", tile_txt_id, temp_value, e)
                            continue

                        # Comprehensive txtId mapping - trying all possible recuperation temperature sensors
                        # Supply Air Temperature (expanded list from various implementations)
                        if tile_txt_id in [119, 126, 127, 5997, 2010, 6001, 6002, 6003]:
                            supply_temp = temp_celsius
                            _LOGGER.debug("Found Supply Air Temperature: %.1f°C (txtId: %s)", temp_celsius, tile_txt_id)
                        # Exhaust Air Temperature (expanded list)
                        elif tile_txt_id in [120, 127, 128, 5998, 5996, 2011, 6004, 6005, 6006]:
                            exhaust_temp = temp_celsius
                            _LOGGER.debug("Found Exhaust Air Temperature: %.1f°C (txtId: %s)", temp_celsius, tile_txt_id)
                        # External/Fresh Air Temperature (expanded list)
                        elif tile_txt_id in [121, 122, 129, 5995, 2012, 6007, 6008, 6009]:
                            outdoor_temp = temp_celsius
                            _LOGGER.debug("Found External Air Temperature: %.1f°C (txtId: %s)", temp_celsius, tile_txt_id)
                        # Log any reasonable temperature for manual identification
                        elif -30 <= temp_celsius <= 70:  # Reasonable temperature range
                            _LOGGER.warning("UNRECOGNIZED TEMPERATURE SENSOR: txtId=%s, temp=%.1f°C - could be supply/exhaust/outdoor air", tile_txt_id, temp_celsius)
                        else:
                            _LOGGER.debug("Found non-temperature sensor: txtId=%s, value=%s", tile_txt_id, temp_value)

                # Check all other tile types too in case temperature is elsewhere
                elif tile_data.get("type") not in [TYPE_TEMPERATURE_CH]:  # Skip TYPE_TEMPERATURE_CH as we handle it separately
                    tile_params = tile_data.get("params", {})
                    if "value" in tile_params and isinstance(tile_params.get("value"), (int, float)):
                        potential_temp = tile_params["value"]
                        txtId = tile_params.get("txtId", 0)
                        if txtId > 0:  # Valid txtId
                            _LOGGER.debug("Found other tile type %s with numeric value: txtId=%s, value=%s", tile_data.get("type"), txtId, potential_temp)

                # Also check TYPE_TEMPERATURE_CH widgets
                elif tile_data.get("type") == TYPE_TEMPERATURE_CH:
                    for widget_key in ["widget1", "widget2"]:
                        widget_data = tile_data.get("params", {}).get(widget_key, {})
                        widget_txt_id = widget_data.get("txtId", 0)
                        temp_value = widget_data.get("value")

                        if widget_txt_id > 0:  # Only log if we have a valid txtId
                            _LOGGER.debug("Found TYPE_TEMPERATURE_CH widget: %s, txtId=%s, value=%s", widget_key, widget_txt_id, temp_value)

                        if temp_value is not None:
                            try:
                                # Same temperature processing for widgets
                                if isinstance(temp_value, (int, float)) and temp_value > 100:
                                    temp_celsius = temp_value / 10
                                else:
                                    temp_celsius = float(temp_value)

                                _LOGGER.debug("Widget temperature processed: txtId=%s, raw_value=%s, temp_celsius=%.1f", widget_txt_id, temp_value, temp_celsius)
                            except (ValueError, TypeError) as e:
                                _LOGGER.debug("Could not process widget temperature value: txtId=%s, value=%s, error=%s", widget_txt_id, temp_value, e)
                                continue

                            # Same comprehensive txtId mapping for widgets
                            if widget_txt_id in [119, 126, 127, 5997, 2010, 6001, 6002, 6003]:  # Supply Air
                                supply_temp = temp_celsius
                                _LOGGER.debug("Found Supply Air Temperature (widget): %.1f°C (txtId: %s)", temp_celsius, widget_txt_id)
                            elif widget_txt_id in [120, 127, 128, 5998, 5996, 2011, 6004, 6005, 6006]:  # Exhaust Air
                                exhaust_temp = temp_celsius
                                _LOGGER.debug("Found Exhaust Air Temperature (widget): %.1f°C (txtId: %s)", temp_celsius, widget_txt_id)
                            elif widget_txt_id in [121, 122, 129, 5995, 2012, 6007, 6008, 6009]:  # External Air
                                outdoor_temp = temp_celsius
                                _LOGGER.debug("Found External Air Temperature (widget): %.1f°C (txtId: %s)", temp_celsius, widget_txt_id)
                            elif -30 <= temp_celsius <= 70:  # Reasonable temperature range
                                _LOGGER.warning("UNRECOGNIZED TEMPERATURE WIDGET: txtId=%s, temp=%.1f°C - could be supply/exhaust/outdoor air", widget_txt_id, temp_celsius)
                            else:
                                _LOGGER.debug("Found non-temperature widget: txtId=%s, value=%s", widget_txt_id, temp_value)

            # Try to get outdoor temperature from existing sensor if not found in tiles
            if outdoor_temp is None:
                try:
                    external_sensor_state = self._coordinator.hass.states.get("sensor.external_air_temperature")
                    if external_sensor_state and external_sensor_state.state not in [STATE_UNKNOWN, STATE_UNAVAILABLE]:
                        outdoor_temp = float(external_sensor_state.state)
                        _LOGGER.debug("Using external_air_temperature sensor: %.1f°C", outdoor_temp)
                except (ValueError, AttributeError) as e:
                    _LOGGER.debug("Could not get outdoor temperature from external sensor: %s", e)

            # Final temperature summary and calculation
            _LOGGER.debug("Temperature summary: Supply=%.1f, Exhaust=%.1f, Outdoor=%.1f",
                         supply_temp if supply_temp is not None else float('nan'),
                         exhaust_temp if exhaust_temp is not None else float('nan'),
                         outdoor_temp if outdoor_temp is not None else float('nan'))

            # Calculate efficiency if we have all required temperatures
            if supply_temp is not None and exhaust_temp is not None and outdoor_temp is not None:
                # Avoid division by zero
                temperature_diff = exhaust_temp - outdoor_temp
                _LOGGER.debug("Temperature difference (Exhaust - Outdoor): %.1f°C", temperature_diff)

                if abs(temperature_diff) > 0.1:  # Minimum difference threshold
                    efficiency = ((supply_temp - outdoor_temp) / temperature_diff) * 100
                    _LOGGER.debug("Calculated efficiency: %.1f%% (formula: (%.1f - %.1f) / %.1f * 100)",
                                 efficiency, supply_temp, outdoor_temp, temperature_diff)

                    # Clamp efficiency between 0 and 100%
                    final_efficiency = max(0, min(100, round(efficiency, 1)))
                    _LOGGER.debug("Final clamped efficiency: %.1f%%", final_efficiency)
                    return final_efficiency
                else:
                    _LOGGER.debug("Temperature difference too small: %.1f°C", temperature_diff)
            else:
                missing = []
                if supply_temp is None: missing.append("Supply")
                if exhaust_temp is None: missing.append("Exhaust")
                if outdoor_temp is None: missing.append("Outdoor")
                _LOGGER.debug("Missing temperature sensors for efficiency calculation: %s", ", ".join(missing))

        return None

    @property
    def entity_category(self):
        """Return the entity category for diagnostic entities."""
        return EntityCategory.DIAGNOSTIC

    @property
    def device_info(self) -> DeviceInfo | None:
        """Returns device information in a dictionary format."""
        return {
            ATTR_IDENTIFIERS: {
                (DOMAIN, f"{self._udid}_recuperation")
            },
            CONF_NAME: f"{self._config_entry.title} Recuperation",
            CONF_MODEL: (
                self._config_entry.data[CONTROLLER][CONF_NAME]
                + ": "
                + self._config_entry.data[CONTROLLER][VER]
            ),
            ATTR_MANUFACTURER: MANUFACTURER,
        }


class OutdoorTemperatureSensor(CoordinatorEntity, SensorEntity):
    """Sensor for outdoor temperature from recuperation system - HomeKit friendly."""

    _attr_has_entity_name = True
    _attr_native_unit_of_measurement = UnitOfTemperature.CELSIUS
    _attr_device_class = SensorDeviceClass.TEMPERATURE
    _attr_state_class = SensorStateClass.MEASUREMENT
    _attr_icon = "mdi:thermometer"

    def __init__(
        self,
        coordinator: TechCoordinator,
        config_entry: ConfigEntry,
    ) -> None:
        """Initialize the outdoor temperature sensor."""
        super().__init__(coordinator)
        self._coordinator = coordinator
        self._config_entry = config_entry
        self._udid = config_entry.data[CONTROLLER][UDID]
        self._attr_unique_id = f"{self._udid}_outdoor_temperature"

        # Simple, HomeKit-friendly name
        self._name = (
            self._config_entry.title + " "
            if self._config_entry.data[INCLUDE_HUB_IN_NAME]
            else ""
        ) + "Outdoor Temperature"

    @property
    def name(self) -> str:
        """Return the name of the sensor."""
        return self._name

    @property
    def native_value(self) -> float | None:
        """Return the outdoor temperature value."""
        if self._coordinator.data and "tiles" in self._coordinator.data:
            # Search for outdoor temperature in both TYPE_TEMPERATURE and TYPE_TEMPERATURE_CH tiles
            for tile_data in self._coordinator.data["tiles"].values():
                # Check TYPE_TEMPERATURE tiles
                if tile_data.get("type") == TYPE_TEMPERATURE:
                    tile_txt_id = tile_data.get("params", {}).get("txtId", 0)
                    temp_value = tile_data.get("params", {}).get("value")

                    if temp_value is not None and tile_txt_id in [121, 5995]:  # External/Fresh Air
                        return temp_value / 10  # Convert from tenths

                # Check TYPE_TEMPERATURE_CH widgets
                elif tile_data.get("type") == TYPE_TEMPERATURE_CH:
                    for widget_key in ["widget1", "widget2"]:
                        widget_data = tile_data.get("params", {}).get(widget_key, {})
                        widget_txt_id = widget_data.get("txtId", 0)
                        temp_value = widget_data.get("value")

                        if temp_value is not None and widget_txt_id in [121, 5995]:  # External/Fresh Air
                            return temp_value / 10  # Convert from tenths

        return None

    @property
    def device_info(self) -> DeviceInfo | None:
        """Returns device information in a dictionary format - separate device for HomeKit."""
        return {
            ATTR_IDENTIFIERS: {
                (DOMAIN, f"{self._udid}_weather_station")
            },
            CONF_NAME: f"{self._config_entry.title} Weather Station",
            CONF_MODEL: (
                self._config_entry.data[CONTROLLER][CONF_NAME]
                + ": "
                + self._config_entry.data[CONTROLLER][VER]
            ),
            ATTR_MANUFACTURER: MANUFACTURER,
        }<|MERGE_RESOLUTION|>--- conflicted
+++ resolved
@@ -47,12 +47,9 @@
     CORRECT_WORK,
     CURRENT_STATE,
     DOMAIN,
-<<<<<<< HEAD
     HUMIDITY_SENSOR_TXT_IDS,
-=======
     EVENTS,
     FLOOR_PUMP,
->>>>>>> a3bae90f
     INCLUDE_HUB_IN_NAME,
     LOW_BATTERY,
     LOW_SIGNAL,
@@ -63,16 +60,13 @@
     OPENTHERM_CURRENT_TEMP_DHW,
     OPENTHERM_SET_TEMP,
     OPENTHERM_SET_TEMP_DHW,
-<<<<<<< HEAD
     RECUPERATION_EXHAUST_FLOW,
     RECUPERATION_SUPPLY_FLOW,
     RECUPERATION_SUPPLY_FLOW_ALT,
     RECUPERATION_TEMP_SENSORS,
-=======
     SENSOR_DAMAGED,
     SENSOR_TYPE,
     SERVICE_ERROR,
->>>>>>> a3bae90f
     SIGNAL_STRENGTH,
     TEMP_TOO_HIGH,
     TEMP_TOO_LOW,
@@ -109,18 +103,178 @@
     config_entry: ConfigEntry,
     async_add_entities: AddEntitiesCallback,
 ) -> None:
-<<<<<<< HEAD
-    """Set up entry."""
-    _LOGGER.debug(
-        "Setting up sensor entry, controller udid: %s",
-        config_entry.data[CONTROLLER][UDID],
-    )
+    """Set up Tech sensor entities for the provided config entry.
+
+    Args:
+        hass: Home Assistant instance.
+        config_entry: Integration entry containing controller metadata.
+        async_add_entities: Callback used to register entities with Home Assistant.
+
+    """
+    controller_udid = config_entry.data[CONTROLLER][UDID]
+    _LOGGER.debug("Setting up sensor entry, controller udid: %s", controller_udid)
+
     coordinator = hass.data[DOMAIN][config_entry.entry_id]
-    controller_udid = config_entry.data[CONTROLLER][UDID]
-
     zones = await coordinator.api.get_module_zones(controller_udid)
     tiles = await coordinator.api.get_module_tiles(controller_udid)
 
+    zone_entities = [
+        entity
+        for zone in _iter_mapping(zones)
+        for entity in _build_zone_entities(zone, coordinator, config_entry)
+    ]
+
+    tile_entities = [
+        entity
+        for tile in _iter_mapping(tiles)
+        for entity in _build_tile_entities(tile, coordinator, config_entry)
+    ]
+
+    async_add_entities([*tile_entities, *zone_entities], True)
+
+
+def _iter_mapping(mapping: dict[Any, Any] | Iterable[Any]) -> Iterable[Any]:
+    """Yield mapping values regardless of whether ``mapping`` is a dict or list."""
+    if not mapping:
+        return ()
+    if isinstance(mapping, dict):
+        return mapping.values()
+    return mapping
+
+
+def _build_zone_entities(
+    zone: dict[str, Any],
+    coordinator: TechCoordinator,
+    config_entry: ConfigEntry,
+) -> list[CoordinatorEntity]:
+    """Create coordinator entities for a single zone payload."""
+
+    entities: list[CoordinatorEntity] = []
+    zone_state = zone.get(CONF_ZONE, {})
+
+    if zone_state.get(BATTERY_LEVEL) is not None:
+        entities.append(ZoneBatterySensor(zone, coordinator, config_entry))
+
+    if zone_state.get("currentTemperature") is not None:
+        entities.append(ZoneTemperatureSensor(zone, coordinator, config_entry))
+
+    if zone_state.get(ZONE_STATE) is not None:
+        entities.append(ZoneStateSensor(zone, coordinator, config_entry))
+
+    humidity = zone_state.get("humidity")
+    if humidity is not None and humidity >= 0:
+        entities.append(ZoneHumiditySensor(zone, coordinator, config_entry))
+
+    if zone_state.get(SIGNAL_STRENGTH) is not None:
+        entities.append(ZoneSignalStrengthSensor(zone, coordinator, config_entry))
+
+    for idx, _ in enumerate(zone.get(ACTUATORS, [])):
+        entities.append(ZoneActuatorSensor(zone, coordinator, config_entry, idx))
+
+    for idx, _ in enumerate(zone.get(WINDOW_SENSORS, [])):
+        entities.append(ZoneWindowSensor(zone, coordinator, config_entry, idx))
+
+    if isinstance(zone.get(UNDERFLOOR), dict) and zone.get(UNDERFLOOR):
+        entities.append(ZoneUnderfloorSensor(zone, coordinator, config_entry))
+
+    return entities
+
+
+TileBuilder = Callable[
+    [dict[str, Any], TechCoordinator, ConfigEntry], list[CoordinatorEntity]
+]
+
+
+def _build_tile_entities(
+    tile: dict[str, Any],
+    coordinator: TechCoordinator,
+    config_entry: ConfigEntry,
+) -> list[CoordinatorEntity]:
+    """Create coordinator entities for a single tile payload."""
+
+    if not tile.get(VISIBILITY, False) or not tile.get(WORKING_STATUS, True):
+        return []
+
+    builder = _TILE_ENTITY_BUILDERS.get(tile[CONF_TYPE])
+    if builder is None:
+        return []
+    return builder(tile, coordinator, config_entry)
+
+
+def _build_temperature_tile(
+    tile: dict[str, Any],
+    coordinator: TechCoordinator,
+    config_entry: ConfigEntry,
+) -> list[CoordinatorEntity]:
+    """Create entities for a temperature tile and its optional sensors."""
+    params = tile.get(CONF_PARAMS, {})
+
+    def _has_value(value: Any) -> bool:
+        return value not in (None, "null")
+
+    create_device = any(
+        _has_value(params.get(key)) for key in (SIGNAL_STRENGTH, BATTERY_LEVEL)
+    )
+
+    entities: list[CoordinatorEntity] = [
+        TileTemperatureSensor(tile, coordinator, config_entry, create_device)
+    ]
+
+    if _has_value(params.get(SIGNAL_STRENGTH)):
+        entities.append(
+            TileTemperatureSignalSensor(tile, coordinator, config_entry, create_device)
+        )
+    if _has_value(params.get(BATTERY_LEVEL)):
+        entities.append(
+            TileTemperatureBatterySensor(tile, coordinator, config_entry, create_device)
+        )
+
+    return entities
+
+
+def _build_valve_tile(
+    tile: dict[str, Any],
+    coordinator: TechCoordinator,
+    config_entry: ConfigEntry,
+) -> list[CoordinatorEntity]:
+    """Create valve-related entities for a tile payload."""
+    entities: list[CoordinatorEntity] = [
+        TileValveSensor(tile, coordinator, config_entry)
+    ]
+
+    for valve_sensor in (
+        VALVE_SENSOR_RETURN_TEMPERATURE,
+        VALVE_SENSOR_SET_TEMPERATURE,
+        VALVE_SENSOR_CURRENT_TEMPERATURE,
+    ):
+        if tile[CONF_PARAMS].get(valve_sensor["state_key"]) is not None:
+            entities.append(
+                TileValveTemperatureSensor(
+                    tile, coordinator, config_entry, valve_sensor
+                )
+            )
+
+    return entities
+
+
+def _build_open_therm_tile(
+    tile: dict[str, Any],
+    coordinator: TechCoordinator,
+    config_entry: ConfigEntry,
+) -> list[CoordinatorEntity]:
+    """Create OpenTherm entities for a tile payload."""
+    entities: list[CoordinatorEntity] = []
+    for description in (
+        OPENTHERM_CURRENT_TEMP,
+        OPENTHERM_SET_TEMP,
+        OPENTHERM_CURRENT_TEMP_DHW,
+        OPENTHERM_SET_TEMP_DHW,
+    ):
+        if tile[CONF_PARAMS].get(description["state_key"]) is not None:
+            entities.append(
+                TileOpenThermSensor(tile, coordinator, config_entry, description)
+            )
+    return entities
     entities = []
     for t in tiles:
         tile = tiles[t]
@@ -326,180 +480,28 @@
 
 def map_to_battery_sensors(zones, coordinator, config_entry):
     """Map the battery-operating devices in the zones to TechBatterySensor objects.
-=======
-    """Set up Tech sensor entities for the provided config entry.
->>>>>>> a3bae90f
 
     Args:
-        hass: Home Assistant instance.
-        config_entry: Integration entry containing controller metadata.
-        async_add_entities: Callback used to register entities with Home Assistant.
+    zones: list of devices
+    coordinator: the api object
+    config_entry: the config entry object
+    model: device model
+
+    Returns:
+    - list of TechBatterySensor objects
 
     """
-    controller_udid = config_entry.data[CONTROLLER][UDID]
-    _LOGGER.debug("Setting up sensor entry, controller udid: %s", controller_udid)
-
-    coordinator = hass.data[DOMAIN][config_entry.entry_id]
-    zones = await coordinator.api.get_module_zones(controller_udid)
-    tiles = await coordinator.api.get_module_tiles(controller_udid)
-
-    zone_entities = [
-        entity
-        for zone in _iter_mapping(zones)
-        for entity in _build_zone_entities(zone, coordinator, config_entry)
-    ]
-
-    tile_entities = [
-        entity
-        for tile in _iter_mapping(tiles)
-        for entity in _build_tile_entities(tile, coordinator, config_entry)
-    ]
-
-    async_add_entities([*tile_entities, *zone_entities], True)
-
-
-def _iter_mapping(mapping: dict[Any, Any] | Iterable[Any]) -> Iterable[Any]:
-    """Yield mapping values regardless of whether ``mapping`` is a dict or list."""
-    if not mapping:
-        return ()
-    if isinstance(mapping, dict):
-        return mapping.values()
-    return mapping
-
-
-def _build_zone_entities(
-    zone: dict[str, Any],
-    coordinator: TechCoordinator,
-    config_entry: ConfigEntry,
-) -> list[CoordinatorEntity]:
-    """Create coordinator entities for a single zone payload."""
-
-    entities: list[CoordinatorEntity] = []
-    zone_state = zone.get(CONF_ZONE, {})
-
-    if zone_state.get(BATTERY_LEVEL) is not None:
-        entities.append(ZoneBatterySensor(zone, coordinator, config_entry))
-
-    if zone_state.get("currentTemperature") is not None:
-        entities.append(ZoneTemperatureSensor(zone, coordinator, config_entry))
-
-    if zone_state.get(ZONE_STATE) is not None:
-        entities.append(ZoneStateSensor(zone, coordinator, config_entry))
-
-    humidity = zone_state.get("humidity")
-    if humidity is not None and humidity >= 0:
-        entities.append(ZoneHumiditySensor(zone, coordinator, config_entry))
-
-    if zone_state.get(SIGNAL_STRENGTH) is not None:
-        entities.append(ZoneSignalStrengthSensor(zone, coordinator, config_entry))
-
-    for idx, _ in enumerate(zone.get(ACTUATORS, [])):
-        entities.append(ZoneActuatorSensor(zone, coordinator, config_entry, idx))
-
-    for idx, _ in enumerate(zone.get(WINDOW_SENSORS, [])):
-        entities.append(ZoneWindowSensor(zone, coordinator, config_entry, idx))
-
-    if isinstance(zone.get(UNDERFLOOR), dict) and zone.get(UNDERFLOOR):
-        entities.append(ZoneUnderfloorSensor(zone, coordinator, config_entry))
-
-    return entities
-
-
-TileBuilder = Callable[
-    [dict[str, Any], TechCoordinator, ConfigEntry], list[CoordinatorEntity]
-]
-
-
-def _build_tile_entities(
-    tile: dict[str, Any],
-    coordinator: TechCoordinator,
-    config_entry: ConfigEntry,
-) -> list[CoordinatorEntity]:
-    """Create coordinator entities for a single tile payload."""
-
-    if not tile.get(VISIBILITY, False) or not tile.get(WORKING_STATUS, True):
-        return []
-
-    builder = _TILE_ENTITY_BUILDERS.get(tile[CONF_TYPE])
-    if builder is None:
-        return []
-    return builder(tile, coordinator, config_entry)
-
-
-def _build_temperature_tile(
-    tile: dict[str, Any],
-    coordinator: TechCoordinator,
-    config_entry: ConfigEntry,
-) -> list[CoordinatorEntity]:
-    """Create entities for a temperature tile and its optional sensors."""
-    params = tile.get(CONF_PARAMS, {})
-
-    def _has_value(value: Any) -> bool:
-        return value not in (None, "null")
-
-    create_device = any(
-        _has_value(params.get(key)) for key in (SIGNAL_STRENGTH, BATTERY_LEVEL)
+    devices = filter(
+        lambda deviceIndex: is_battery_operating_device(zones[deviceIndex]), zones
     )
-
-    entities: list[CoordinatorEntity] = [
-        TileTemperatureSensor(tile, coordinator, config_entry, create_device)
-    ]
-
-    if _has_value(params.get(SIGNAL_STRENGTH)):
-        entities.append(
-            TileTemperatureSignalSensor(tile, coordinator, config_entry, create_device)
-        )
-    if _has_value(params.get(BATTERY_LEVEL)):
-        entities.append(
-            TileTemperatureBatterySensor(tile, coordinator, config_entry, create_device)
-        )
-
-    return entities
-
-
-def _build_valve_tile(
-    tile: dict[str, Any],
-    coordinator: TechCoordinator,
-    config_entry: ConfigEntry,
-) -> list[CoordinatorEntity]:
-    """Create valve-related entities for a tile payload."""
-    entities: list[CoordinatorEntity] = [
-        TileValveSensor(tile, coordinator, config_entry)
-    ]
-
-    for valve_sensor in (
-        VALVE_SENSOR_RETURN_TEMPERATURE,
-        VALVE_SENSOR_SET_TEMPERATURE,
-        VALVE_SENSOR_CURRENT_TEMPERATURE,
-    ):
-        if tile[CONF_PARAMS].get(valve_sensor["state_key"]) is not None:
-            entities.append(
-                TileValveTemperatureSensor(
-                    tile, coordinator, config_entry, valve_sensor
-                )
-            )
-
-    return entities
-
-
-def _build_open_therm_tile(
-    tile: dict[str, Any],
-    coordinator: TechCoordinator,
-    config_entry: ConfigEntry,
-) -> list[CoordinatorEntity]:
-    """Create OpenTherm entities for a tile payload."""
-    entities: list[CoordinatorEntity] = []
-    for description in (
-        OPENTHERM_CURRENT_TEMP,
-        OPENTHERM_SET_TEMP,
-        OPENTHERM_CURRENT_TEMP_DHW,
-        OPENTHERM_SET_TEMP_DHW,
-    ):
-        if tile[CONF_PARAMS].get(description["state_key"]) is not None:
-            entities.append(
-                TileOpenThermSensor(tile, coordinator, config_entry, description)
-            )
-    return entities
+    return (
+        ZoneBatterySensor(zones[deviceIndex], coordinator, config_entry)
+        for deviceIndex in devices
+    )
+
+
+def is_battery_operating_device(device) -> bool:
+    """Check if the device is operating on battery.
 
 
 _TILE_ENTITY_BUILDERS: dict[int, TileBuilder] = {
