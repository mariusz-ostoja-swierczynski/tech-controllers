"""Support for Tech HVAC system."""

import itertools
import logging
<<<<<<< HEAD
from typing import Any, cast
=======
from typing import Any
>>>>>>> e66c8591

from homeassistant.components.sensor import (
    SensorDeviceClass,
    SensorEntity,
    SensorStateClass,
)
from homeassistant.config_entries import ConfigEntry
from homeassistant.const import (
    ATTR_IDENTIFIERS,
    ATTR_MANUFACTURER,
    CONF_DESCRIPTION,
    CONF_ID,
    CONF_MODEL,
    CONF_NAME,
    CONF_PARAMS,
    CONF_TYPE,
    CONF_ZONE,
    PERCENTAGE,
    STATE_OFF,
    STATE_ON,
    EntityCategory,
    UnitOfTemperature,
)
from homeassistant.core import HomeAssistant, callback
from homeassistant.helpers.icon import icon_for_signal_level
from homeassistant.helpers.update_coordinator import CoordinatorEntity

from . import TechCoordinator, assets
from .const import (
    ACTUATORS,
    ACTUATORS_OPEN,
    BATTERY_LEVEL,
    CONTROLLER,
    DOMAIN,
    INCLUDE_HUB_IN_NAME,
    MANUFACTURER,
    SIGNAL_STRENGTH,
    TYPE_FAN,
    TYPE_FUEL_SUPPLY,
    TYPE_MIXING_VALVE,
    TYPE_TEMPERATURE,
    TYPE_TEMPERATURE_CH,
    TYPE_TEXT,
    TYPE_VALVE,
    UDID,
    VALUE,
    VER,
    VISIBILITY,
    WORKING_STATUS,
)
from .entity import TileEntity

_LOGGER = logging.getLogger(__name__)


async def async_setup_entry(
    hass: HomeAssistant, config_entry: ConfigEntry, async_add_entities
) -> None:
    """Set up entry."""
    _LOGGER.debug(
        "Setting up sensor entry, controller udid: %s",
        config_entry.data[CONTROLLER][UDID],
    )
    coordinator = hass.data[DOMAIN][config_entry.entry_id]
    controller_udid = config_entry.data[CONTROLLER][UDID]

    zones = await coordinator.api.get_module_zones(controller_udid)
    tiles = await coordinator.api.get_module_tiles(controller_udid)

    entities = []
    for t in tiles:
        tile = tiles[t]
        if tile[VISIBILITY] is False or tile.get(WORKING_STATUS, True) is False:
            continue
        if tile[CONF_TYPE] == TYPE_TEMPERATURE:
            signal_strength = tile[CONF_PARAMS][SIGNAL_STRENGTH]
            battery_level = tile[CONF_PARAMS][BATTERY_LEVEL]
            create_devices = False
            if signal_strength not in (None, "null"):
                create_devices = True
                entities.append(
                    TileTemperatureSignalSensor(
                        tile, coordinator, config_entry, create_devices
                    )
                )
            if battery_level not in (None, "null"):
                create_devices = True
                entities.append(
                    TileTemperatureBatterySensor(
                        tile, coordinator, config_entry, create_devices
                    )
                )
            entities.append(
                TileTemperatureSensor(tile, coordinator, config_entry, create_devices)
            )
        if tile[CONF_TYPE] == TYPE_TEMPERATURE_CH:
            entities.append(TileWidgetSensor(tile, coordinator, config_entry))
        if tile[CONF_TYPE] == TYPE_FAN:
            entities.append(TileFanSensor(tile, coordinator, config_entry))
        if tile[CONF_TYPE] == TYPE_VALVE:
            entities.append(TileValveSensor(tile, coordinator, config_entry))
            # TODO: this class _init_ definition needs to be fixed. See comment below.
            # entities.append(TileValveTemperatureSensor(tile, api, controller_udid, VALVE_SENSOR_RETURN_TEMPERATURE))
            # entities.append(TileValveTemperatureSensor(tile, api, controller_udid, VALVE_SENSOR_SET_TEMPERATURE))
            # entities.append(TileValveTemperatureSensor(tile, api, controller_udid, VALVE_SENSOR_CURRENT_TEMPERATURE))
        if tile[CONF_TYPE] == TYPE_MIXING_VALVE:
            entities.append(TileMixingValveSensor(tile, coordinator, config_entry))
        if tile[CONF_TYPE] == TYPE_FUEL_SUPPLY:
            entities.append(TileFuelSupplySensor(tile, coordinator, config_entry))
        if tile[CONF_TYPE] == TYPE_TEXT:
            entities.append(TileTextSensor(tile, coordinator, config_entry))

    async_add_entities(entities, True)

    # async_add_entities(
    #     [
    #         ZoneTemperatureSensor(zones[zone], coordinator, controller_udid, model)
    #         for zone in zones
    #     ],
    #     True,
    # )

    battery_devices = map_to_battery_sensors(zones, coordinator, config_entry)
    temperature_sensors = map_to_temperature_sensors(zones, coordinator, config_entry)
    humidity_sensors = map_to_humidity_sensors(zones, coordinator, config_entry)
    actuator_sensors = map_to_actuator_sensors(zones, coordinator, config_entry)
    signal_strength_sensors = map_to_signal_strength_sensors(
        zones, coordinator, config_entry
    )
    # tile_sensors = map_to_tile_sensors(tiles, api, config_entry)

    async_add_entities(
        itertools.chain(
            battery_devices,
            temperature_sensors,
            humidity_sensors,  # , tile_sensors
            actuator_sensors,
            signal_strength_sensors,
        ),
        True,
    )


def map_to_battery_sensors(zones, coordinator, config_entry):
    """Map the battery-operating devices in the zones to TechBatterySensor objects.

    Args:
    zones: list of devices
    coordinator: the api object
    config_entry: the config entry object
    model: device model

    Returns:
    - list of TechBatterySensor objects

    """
    devices = filter(
        lambda deviceIndex: is_battery_operating_device(zones[deviceIndex]), zones
    )
    return (
        ZoneBatterySensor(zones[deviceIndex], coordinator, config_entry)
        for deviceIndex in devices
    )


def is_battery_operating_device(device) -> bool:
    """Check if the device is operating on battery.

    Args:
    device: dict - The device information.

    Returns:
    bool - True if the device is operating on battery, False otherwise.

    """
    return device[CONF_ZONE][BATTERY_LEVEL] is not None


def map_to_temperature_sensors(zones, coordinator, config_entry):
    """Map the zones to temperature sensors using the provided API and config entry.

    Args:
    zones (list): List of zones
    coordinator (object): The API object
    config_entry (object): The config entry object
    model: device model

    Returns:
    list: List of TechTemperatureSensor objects

    """
    devices = filter(
        lambda deviceIndex: is_temperature_operating_device(zones[deviceIndex]), zones
    )
    return (
        ZoneTemperatureSensor(zones[deviceIndex], coordinator, config_entry)
        for deviceIndex in devices
    )


def is_temperature_operating_device(device) -> bool:
    """Check if the device's current temperature is available.

    Args:
        device (dict): The device information.

    Returns:
        bool: True if the current temperature is available, False otherwise.

    """
    return device[CONF_ZONE]["currentTemperature"] is not None


def map_to_humidity_sensors(zones, coordinator, config_entry):
    """Map zones to humidity sensors.

    Args:
    zones: list of zones
    coordinator: API to interact with humidity sensors
    config_entry: configuration entry for the sensors
    model: device model

    Returns:
    list of TechHumiditySensor instances

    """
    # Filter devices that are humidity operating devices
    devices = filter(
        lambda deviceIndex: is_humidity_operating_device(zones[deviceIndex]), zones
    )
    # Map devices to TechHumiditySensor instances
    return (
        ZoneHumiditySensor(zones[deviceIndex], coordinator, config_entry)
        for deviceIndex in devices
    )


def is_humidity_operating_device(device) -> bool:
    """Check if the device is operating based on the humidity level in its zone.

    Args:
    device: dict - The device information containing the zone and humidity level.

    Returns:
    bool - True if the device is operating based on the humidity level, False otherwise.

    """
    return (
        device[CONF_ZONE]["humidity"] is not None and device[CONF_ZONE]["humidity"] >= 0
    )


def map_to_actuator_sensors(zones, coordinator, config_entry):
    """Map zones to actuator sensors.

    Args:
    zones: list of zones
    coordinator: API to interact with actuators
    config_entry: configuration entry for the sensors

    Returns:
    list of ZoneActuatorSensor instances

    """
    # Filter devices that are actuator operating devices
    devices = [
        deviceIndex
        for deviceIndex in zones
        if is_actuator_operating_device(zones[deviceIndex])
    ]

    return [
        ZoneActuatorSensor(zones[deviceIndex], coordinator, config_entry, idx)
        for deviceIndex in devices
        for idx in range(len(zones[deviceIndex][ACTUATORS]))
    ]


def is_actuator_operating_device(device) -> bool:
    """Check if the device has any actuators.

    Args:
    device: dict - The device information containing the zone and humidity level.

    Returns:
    bool - True if the device has any actuators, False otherwise.

    """
    return len(device[ACTUATORS]) > 0


def map_to_tile_sensors(tiles, coordinator, config_entry):
    """Map tiles to corresponding sensor objects based on the device type and create a list of sensor objects.

    Args:
    tiles: List of tiles
    coordinator: API object
    config_entry: Configuration entry object
    model: device model

    Returns:
    List of sensor objects

    """
    # Filter devices with outside temperature
    devices_outside_temperature = filter(
        lambda deviceIndex: is_outside_temperature_tile(tiles[deviceIndex]), tiles
    )

    # Create sensor objects for devices with outside temperature
    devices_objects = (
        ZoneOutsideTempTile(tiles[deviceIndex], coordinator, config_entry)
        for deviceIndex in devices_outside_temperature
    )

    return devices_objects


def is_outside_temperature_tile(device) -> bool:
    """Check if the device is a temperature sensor.

    Args:
    device (dict): The device information.

    Returns:
    bool: True if the device is a temperature sensor, False otherwise.

    """
    return device[CONF_PARAMS][CONF_DESCRIPTION] == "Temperature sensor"


def map_to_signal_strength_sensors(zones, coordinator, config_entry):
    """Map the signal strength operating devices in the zones to ZoneSignalStrengthSensor objects.

    Args:
    zones: list of devices
    coordinator: the api object
    config_entry: the config entry object
    model: device model

    Returns:
    - list of TechBatterySensor objects

    """
    devices = filter(
        lambda deviceIndex: is_signal_strength_operating_device(zones[deviceIndex]),
        zones,
    )
    return (
        ZoneSignalStrengthSensor(zones[deviceIndex], coordinator, config_entry)
        for deviceIndex in devices
    )


def is_signal_strength_operating_device(device) -> bool:
    """Check if the device is operating on battery.

    Args:
    device: dict - The device information.

    Returns:
    bool - True if the device is operating on battery, False otherwise.

    """
    return device[CONF_ZONE][SIGNAL_STRENGTH] is not None


class TechBatterySensor(CoordinatorEntity, SensorEntity):
    """Representation of a Tech battery sensor."""

    _attr_native_unit_of_measurement = PERCENTAGE
    _attr_device_class = SensorDeviceClass.BATTERY
    _attr_state_class = SensorStateClass.MEASUREMENT

    def __init__(self, device, coordinator: TechCoordinator, config_entry):
        """Initialize the Tech battery sensor."""
        _LOGGER.debug("Init TechBatterySensor... ")
        super().__init__(coordinator)
        self._config_entry = config_entry
        self._coordinator = coordinator
        self._id = device[CONF_ZONE][CONF_ID]
        self._unique_id = (
            config_entry.data[CONTROLLER][UDID] + "_" + str(device[CONF_ZONE][CONF_ID])
        )
        self._device_name = device[CONF_DESCRIPTION][CONF_NAME]
        self._model = (
            config_entry.data[CONTROLLER][CONF_NAME]
            + ": "
            + config_entry.data[CONTROLLER][VER]
        )
        self._manufacturer = MANUFACTURER
        self.update_properties(device)

    def update_properties(self, device):
        """Update properties from the TechBatterySensor object.

        Args:
        device: dict, the device data containing information about the device

        Returns:
        None

        """
        self._name = device[CONF_DESCRIPTION][CONF_NAME]
        self._attr_native_value = device[CONF_ZONE][BATTERY_LEVEL]

    @callback
    def _handle_coordinator_update(self, *args: Any) -> None:
        """Handle updated data from the coordinator."""
        self.update_properties(self._coordinator.data["zones"][self._id])
        self.async_write_ha_state()

    @property
    def unique_id(self) -> str:
        """Return a unique ID."""
        return f"{self._unique_id}_zone_battery"

    @property
    def translation_key(self):
        """Return the translation key to translate the entity's name and states."""
        return "battery_entity"

    @property
    def name(self):
        """Return the name of the device."""
        return f"{self._name} battery"

    @property
    def device_info(self):
        """Get device information.

        Returns:
        dict: A dictionary containing device information.

        """
        # Return device information
        return {
            ATTR_IDENTIFIERS: {
                (DOMAIN, self._unique_id)
            },  # Unique identifiers for the device
            CONF_NAME: self._device_name,  # Name of the device
            CONF_MODEL: self._model,  # Model of the device
            ATTR_MANUFACTURER: self._manufacturer,  # Manufacturer of the device
        }


class TechTemperatureSensor(CoordinatorEntity, SensorEntity):
    """Representation of a Tech temperature sensor."""

    _attr_native_unit_of_measurement = UnitOfTemperature.CELSIUS
    _attr_device_class = SensorDeviceClass.TEMPERATURE
    _attr_state_class = SensorStateClass.MEASUREMENT

    def __init__(
        self, device: dict, coordinator: TechCoordinator, config_entry: ConfigEntry
    ):
        """Initialize the Tech temperature sensor."""
        _LOGGER.debug("Init TechTemperatureSensor... ")
        super().__init__(coordinator)
        self._config_entry = config_entry
        self._coordinator = coordinator
        self._id = device[CONF_ZONE][CONF_ID]
        self._unique_id = (
            config_entry.data[CONTROLLER][UDID] + "_" + str(device[CONF_ZONE][CONF_ID])
        )
        self._device_name = device[CONF_DESCRIPTION][CONF_NAME]
        self._model = (
            config_entry.data[CONTROLLER][CONF_NAME]
            + ": "
            + config_entry.data[CONTROLLER][VER]
        )
        self._manufacturer = MANUFACTURER
        self.update_properties(device)

    def update_properties(self, device):
        """Update the properties of the TechTemperatureSensor object.

        Args:
        device: dict, the device data containing information about the device

        Returns:
        None

        """
        # Set the name of the device
        self._name = device[CONF_DESCRIPTION][CONF_NAME]

        # Check if the current temperature is available, and update the native value accordingly
        if device[CONF_ZONE]["currentTemperature"] is not None:
            self._attr_native_value = device[CONF_ZONE]["currentTemperature"] / 10
        else:
            self._attr_native_value = None

    @callback
    def _handle_coordinator_update(self, *args: Any) -> None:
        """Handle updated data from the coordinator."""
        self.update_properties(self._coordinator.data["zones"][self._id])
        self.async_write_ha_state()

    @property
    def unique_id(self) -> str:
        """Return a unique ID."""
        return f"{self._unique_id}_zone_temperature"

    @property
    def translation_key(self):
        """Return the translation key to translate the entity's name and states."""
        return "temperature_entity"

    @property
    def name(self):
        """Return the name of the device."""
        return f"{self._name} temperature"

    @property
    def device_info(self):
        """Get device information.

        Returns:
        dict: A dictionary containing device information.

        """
        # Return device information
        return {
            ATTR_IDENTIFIERS: {
                (DOMAIN, self._unique_id)
            },  # Unique identifiers for the device
            CONF_NAME: self._device_name,  # Name of the device
            CONF_MODEL: self._model,  # Model of the device
            ATTR_MANUFACTURER: self._manufacturer,  # Manufacturer of the device
        }


class TechOutsideTempTile(CoordinatorEntity, SensorEntity):
    """Representation of a Tech outside temperature tile sensor."""

    _attr_native_unit_of_measurement = UnitOfTemperature.CELSIUS
    _attr_device_class = SensorDeviceClass.TEMPERATURE
    _attr_state_class = SensorStateClass.MEASUREMENT

    def __init__(
        self, device: dict, coordinator: TechCoordinator, config_entry: ConfigEntry
    ):
        """Initialize the Tech temperature sensor."""
        _LOGGER.debug("Init TechOutsideTemperatureTile... ")
        super().__init__(coordinator)
        self._config_entry = config_entry
        self._coordinator = coordinator
        self._id = device[CONF_ID]
        self._unique_id = (
            config_entry.data[CONTROLLER][UDID] + "_" + str(device[CONF_ZONE][CONF_ID])
        )
        self._device_name = device[CONF_DESCRIPTION][CONF_NAME]
        self._model = (
            config_entry.data[CONTROLLER][CONF_NAME]
            + ": "
            + config_entry.data[CONTROLLER][VER]
        )
        self._manufacturer = MANUFACTURER
        self.update_properties(device)
        _LOGGER.debug(
            "Init TechOutsideTemperatureTile...: %s, udid: %s, id: %s",
            self._name,
            self._config_entry.data[CONTROLLER][UDID],
            self._id,
        )

    def update_properties(self, device):
        """Update the properties of the TechOutsideTempTile object.

        Args:
        device: dict containing information about the device

        Returns:
        None

        """
        # Set the name based on the device id
        self._name = "outside_" + str(device[CONF_ID])

        if device[CONF_PARAMS][VALUE] is not None:
            # Update the native value based on the device params
            self._attr_native_value = device[CONF_PARAMS][VALUE] / 10
        else:
            # Set native value to None if device params value is None
            self._attr_native_value = None

    @callback
    def _handle_coordinator_update(self, *args: Any) -> None:
        """Handle updated data from the coordinator."""
        self.update_properties(self._coordinator.data["tiles"][self._id])
        self.async_write_ha_state()

    @property
    def unique_id(self) -> str:
        """Return a unique ID."""
        return f"{self._unique_id}_zone_out_temperature"

    @property
    def translation_key(self):
        """Return the translation key to translate the entity's name and states."""
        return "ext_temperature_entity"

    @property
    def name(self):
        """Return the name of the device."""
        return f"{self._name} temperature"

    @property
    def device_info(self):
        """Get device information.

        Returns:
        dict: A dictionary containing device information.

        """
        # Return device information
        return {
            ATTR_IDENTIFIERS: {
                (DOMAIN, self._unique_id)
            },  # Unique identifiers for the device
            CONF_NAME: self._device_name,  # Name of the device
            CONF_MODEL: self._model,  # Model of the device
            ATTR_MANUFACTURER: self._manufacturer,  # Manufacturer of the device
        }


class TechHumiditySensor(CoordinatorEntity, SensorEntity):
    """Representation of a Tech humidity sensor."""

    _attr_native_unit_of_measurement = PERCENTAGE
    _attr_device_class = SensorDeviceClass.HUMIDITY
    _attr_state_class = SensorStateClass.MEASUREMENT

    def __init__(
        self, device: dict, coordinator: TechCoordinator, config_entry: ConfigEntry
    ):
        """Initialize the Tech humidity sensor."""
        _LOGGER.debug("Init TechHumiditySensor... ")
        super().__init__(coordinator)
        self._config_entry = config_entry
        self._coordinator = coordinator
        self._id = device[CONF_ZONE][CONF_ID]
        self._unique_id = (
            config_entry.data[CONTROLLER][UDID] + "_" + str(device[CONF_ZONE][CONF_ID])
        )
        self._device_name = device[CONF_DESCRIPTION][CONF_NAME]
        self._model = (
            config_entry.data[CONTROLLER][CONF_NAME]
            + ": "
            + config_entry.data[CONTROLLER][VER]
        )
        self._manufacturer = MANUFACTURER
        self.update_properties(device)

    def update_properties(self, device):
        """Update the properties of the TechHumiditySensor object.

        Args:
        device (dict): The device information.

        Returns:
        None

        """
        # Update the name of the device
        self._name = device[CONF_DESCRIPTION][CONF_NAME]

        # Check if the humidity value is not zero and update the native value attribute accordingly
        if device[CONF_ZONE]["humidity"] != 0:
            self._attr_native_value = device[CONF_ZONE]["humidity"]
        else:
            self._attr_native_value = None

    @callback
    def _handle_coordinator_update(self, *args: Any) -> None:
        """Handle updated data from the coordinator."""
        self.update_properties(self._coordinator.data["zones"][self._id])
        self.async_write_ha_state()

    @property
    def unique_id(self) -> str:
        """Return a unique ID."""
        return f"{self._unique_id}_zone_humidity"

    @property
    def translation_key(self):
        """Return the translation key to translate the entity's name and states."""
        return "humidity_entity"

    @property
    def name(self):
        """Return the name of the device."""
        return f"{self._name} humidity"

    @property
    def device_info(self):
        """Get device information.

        Returns:
        dict: A dictionary containing device information.

        """
        # Return device information
        return {
            ATTR_IDENTIFIERS: {
                (DOMAIN, self._unique_id)
            },  # Unique identifiers for the device
            CONF_NAME: self._device_name,  # Name of the device
            CONF_MODEL: self._model,  # Model of the device
            ATTR_MANUFACTURER: self._manufacturer,  # Manufacturer of the device
        }


class ZoneSensor(CoordinatorEntity, SensorEntity):
    """Representation of a Zone Sensor."""

    _attr_entity_category = EntityCategory.DIAGNOSTIC
    _attr_has_entity_name = True

    def __init__(
        self, device: dict, coordinator: TechCoordinator, config_entry: ConfigEntry
    ):
        """Initialize the sensor."""
        super().__init__(coordinator)
        self._config_entry = config_entry
        self._coordinator = coordinator
        self._id = device[CONF_ZONE][CONF_ID]
        self._unique_id = (
            config_entry.data[CONTROLLER][UDID] + "_" + str(device[CONF_ZONE][CONF_ID])
        )
        self._device_name = (
            device[CONF_DESCRIPTION][CONF_NAME]
            if not self._config_entry.data[INCLUDE_HUB_IN_NAME]
            else f"{self._config_entry.title} {device[CONF_DESCRIPTION][CONF_NAME]}"
        )
        self._model = (
            config_entry.data[CONTROLLER][CONF_NAME]
            + ": "
            + config_entry.data[CONTROLLER][VER]
        )
        self._manufacturer = MANUFACTURER
        self._attr_translation_placeholders = {"entity_name": ""}
        self.update_properties(device)

    def update_properties(self, device):
        """Update the properties of the device based on the provided device information.

        Args:
        device: dict, the device information containing description, zone, setTemperature, and currentTemperature

        Returns:
        None

        """
        # Update name property
        self._name = device[CONF_DESCRIPTION][CONF_NAME]

        # Update target_temperature property
        if device[CONF_ZONE]["setTemperature"] is not None:
            self._target_temperature = device[CONF_ZONE]["setTemperature"] / 10
        else:
            self._target_temperature = None

        # Update temperature property
        if device[CONF_ZONE]["currentTemperature"] is not None:
            self._temperature = device[CONF_ZONE]["currentTemperature"] / 10
        else:
            self._temperature = None

    @callback
    def _handle_coordinator_update(self) -> None:
        """Handle updated data from the coordinator."""
        self.update_properties(self._coordinator.data["zones"][self._id])
        self.async_write_ha_state()

    @property
    def device_info(self):
        """Get device information.

        Returns:
        dict: A dictionary containing device information.

        """
        # Return device information
        return {
            ATTR_IDENTIFIERS: {
                (DOMAIN, self._unique_id)
            },  # Unique identifiers for the device
            CONF_NAME: self._device_name,  # Name of the device
            CONF_MODEL: self._model,  # Model of the device
            ATTR_MANUFACTURER: self._manufacturer,  # Manufacturer of the device
        }

    @property
    def unique_id(self) -> str:
        """Return a unique ID."""
        return self._unique_id


class ZoneTemperatureSensor(ZoneSensor):
    """Representation of a Zone Temperature Sensor."""

    _attr_native_unit_of_measurement = UnitOfTemperature.CELSIUS
    _attr_device_class = SensorDeviceClass.TEMPERATURE
    _attr_state_class = SensorStateClass.MEASUREMENT

    @property
    def unique_id(self) -> str:
        """Return a unique ID."""
        return f"{self._unique_id}_zone_temperature"

    @property
    def translation_key(self):
        """Return the translation key to translate the entity's name and states."""
        return "temperature_entity"

    def update_properties(self, device):
        """Update the properties of the TechTemperatureSensor object.

        Args:
        device: dict, the device data containing information about the device

        Returns:
        None

        """
        # Set the name of the device
        self._name = device[CONF_DESCRIPTION][CONF_NAME]

        # Check if the current temperature is available, and update the native value accordingly
        if device[CONF_ZONE]["currentTemperature"] is not None:
            self._attr_native_value = device[CONF_ZONE]["currentTemperature"] / 10
        else:
            self._attr_native_value = None


class ZoneBatterySensor(ZoneSensor):
    """Representation of a Zone Temperature Sensor."""

    _attr_native_unit_of_measurement = PERCENTAGE
    _attr_device_class = SensorDeviceClass.BATTERY
    _attr_state_class = SensorStateClass.MEASUREMENT

    @property
    def translation_key(self):
        """Return the translation key to translate the entity's name and states."""
        return "battery_entity"

    @property
    def unique_id(self) -> str:
        """Return a unique ID."""
        return f"{self._unique_id}_zone_battery"

    def update_properties(self, device):
        """Update properties from the TechBatterySensor object.

        Args:
        device: dict, the device data containing information about the device

        Returns:
        None

        """
        self._name = device[CONF_DESCRIPTION][CONF_NAME]
        self._attr_native_value = device[CONF_ZONE][BATTERY_LEVEL]


class ZoneSignalStrengthSensor(ZoneSensor):
    """Representation of a Zone Temperature Sensor."""

    _attr_native_unit_of_measurement = PERCENTAGE
    _attr_state_class = SensorStateClass.MEASUREMENT
    _attr_icon = "mdi:signal"

    @property
    def translation_key(self):
        """Return the translation key to translate the entity's name and states."""
        return "signal_strength_entity"

    @property
    def unique_id(self) -> str:
        """Return a unique ID."""
        return f"{self._unique_id}_zone_signal_strength"

    @property
    def icon(self) -> str | None:
        """Icon of the entity, based on signal strength."""
        return icon_for_signal_level(self.state)

    def update_properties(self, device):
        """Update properties from the ZoneSignalStrengthSensor object.

        Args:
        device: dict, the device data containing information about the device

        Returns:
        None

        """
        self._name = device[CONF_DESCRIPTION][CONF_NAME]
        self._attr_native_value = device[CONF_ZONE][SIGNAL_STRENGTH]


class ZoneHumiditySensor(ZoneSensor):
    """Representation of a Zone Temperature Sensor."""

    _attr_native_unit_of_measurement = PERCENTAGE
    _attr_device_class = SensorDeviceClass.HUMIDITY
    _attr_state_class = SensorStateClass.MEASUREMENT

    @property
    def unique_id(self) -> str:
        """Return a unique ID."""
        return f"{self._unique_id}_zone_humidity"

    @property
    def translation_key(self):
        """Return the translation key to translate the entity's name and states."""
        return "humidity_entity"

    def update_properties(self, device):
        """Update the properties of the TechHumiditySensor object.

        Args:
        device (dict): The device information.

        Returns:
        None

        """
        # Update the name of the device
        self._name = device[CONF_DESCRIPTION][CONF_NAME]

        # Check if the humidity value is not zero and update the native value attribute accordingly
        if device[CONF_ZONE]["humidity"] != 0:
            self._attr_native_value = device[CONF_ZONE]["humidity"]
        else:
            self._attr_native_value = None


class ZoneActuatorSensor(ZoneSensor):
    """Representation of a Zone Actuator Sensor."""

    _attr_native_unit_of_measurement = PERCENTAGE
    _attr_state_class = SensorStateClass.MEASUREMENT
    _attr_icon = assets.get_icon_by_type(TYPE_VALVE)

    def __init__(self, device, coordinator, config_entry, actuator_index):
        """Initialize the sensor.

        These are needed before the call to super, as ZoneSensor class
        calls update_properties in its init, which actually calls this class
        update_properties, which does not know attrs and _actuator_index already.

        """
        self._actuator_index = actuator_index
        self.attrs: dict[str, Any] = {}
        super().__init__(device, coordinator, config_entry)
        self._attr_translation_key = "actuator_entity"
        self._attr_translation_placeholders = {
            "actuator_number": f"{cast(int, self._actuator_index) + 1}"
        }
        self.attrs[BATTERY_LEVEL] = device[ACTUATORS][self._actuator_index][
            BATTERY_LEVEL
        ]
        self.attrs[SIGNAL_STRENGTH] = device[ACTUATORS][self._actuator_index][
            SIGNAL_STRENGTH
        ]

    @property
    def unique_id(self) -> str:
        """Return a unique ID."""
        return f"{self._unique_id}_zone_actuator_{str(self._actuator_index + 1)}"

    @property
<<<<<<< HEAD
=======
    def name(self):
        """Return the name of the entity."""
        return f"{self._name} actuator {str(self._actuator_index + 1)}"

    @property
>>>>>>> e66c8591
    def extra_state_attributes(self) -> dict[str, Any]:
        """Return the state attributes."""
        attributes = {}
        attributes.update(self.attrs)
        return attributes

    def update_properties(self, device):
        """Update the properties of the ZoneActuatorSensor object.

        Args:
        device (dict): The device information.

        Returns:
        None

        """
        # Update the name of the device
        self._name = device[CONF_DESCRIPTION][CONF_NAME]

        # Update the native value attribute
        self._attr_native_value = device[CONF_ZONE][ACTUATORS_OPEN]

        # Update battery and signal strength
        self.attrs[BATTERY_LEVEL] = device[ACTUATORS][self._actuator_index][
            BATTERY_LEVEL
        ]
        self.attrs[SIGNAL_STRENGTH] = device[ACTUATORS][self._actuator_index][
            SIGNAL_STRENGTH
        ]


class ZoneOutsideTempTile(ZoneSensor):
    """Representation of a Zone Temperature Sensor."""

    _attr_native_unit_of_measurement = UnitOfTemperature.CELSIUS
    _attr_device_class = SensorDeviceClass.TEMPERATURE
    _attr_state_class = SensorStateClass.MEASUREMENT

    @property
    def unique_id(self) -> str:
        """Return a unique ID."""
        return f"{self._unique_id}_out_temperature"

    @property
    def translation_key(self):
        """Return the translation key to translate the entity's name and states."""
        return "ext_temperature_entity"

    def update_properties(self, device):
        """Update the properties of the TechOutsideTempTile object.

        Args:
        device: dict containing information about the device

        Returns:
        None

        """
        # Set the name based on the device id
        self._name = "outside_" + str(device[CONF_ID])

        if device[CONF_PARAMS][VALUE] is not None:
            # Update the native value based on the device params
            self._attr_native_value = device[CONF_PARAMS][VALUE] / 10
        else:
            # Set native value to None if device params value is None
            self._attr_native_value = None


class TileSensor(TileEntity, CoordinatorEntity):
    """Representation of a TileSensor."""

    _attr_entity_category = EntityCategory.DIAGNOSTIC

    def get_state(self, device):
        """Get the state of the device."""


class TileTemperatureSensor(TileSensor, SensorEntity):
    """Representation of a Tile Temperature Sensor."""

    _attr_has_entity_name = True
    _attr_native_unit_of_measurement = UnitOfTemperature.CELSIUS
    _attr_device_class = SensorDeviceClass.TEMPERATURE
    _attr_state_class = SensorStateClass.MEASUREMENT

    def __init__(
        self,
        device,
        coordinator: TechCoordinator,
        config_entry,
        create_device: bool = False,
    ):
        """Initialize the sensor."""
        TileSensor.__init__(self, device, coordinator, config_entry)
        self.native_unit_of_measurement = UnitOfTemperature.CELSIUS
        self.device_class = SensorDeviceClass.TEMPERATURE
        self.state_class = SensorStateClass.MEASUREMENT
        # self.device_name = device[CONF_DESCRIPTION][CONF_NAME]
        self.manufacturer = MANUFACTURER
        self.model = device[CONF_PARAMS].get(CONF_DESCRIPTION)
        self._attr_translation_key = "temperature_entity"
        self._attr_translation_placeholders = (
            {"entity_name": ""} if create_device else {"entity_name": f"{self._name}"}
        )
        self._create_device = create_device

    @property
    def unique_id(self) -> str:
        """Return a unique ID."""
        return f"{self._unique_id}_tile_temperature"

    def get_state(self, device):
        """Get the state of the device."""
        return device[CONF_PARAMS][VALUE] / 10

    @property
    def device_info(self):
        """Returns device information in a dictionary format."""

        if self._create_device:
            return {
                ATTR_IDENTIFIERS: {
                    (DOMAIN, self._unique_id)
                },  # Unique identifiers for the device
                CONF_NAME: self._name,  # Name of the device
                CONF_MODEL: self.model,  # Model of the device
                ATTR_MANUFACTURER: self.manufacturer,  # Manufacturer of the device
            }
        return None


class TileTemperatureBatterySensor(TileSensor, SensorEntity):
    """Representation of a Tile Temperature Battery Sensor."""

    _attr_has_entity_name = True

    _attr_native_unit_of_measurement = PERCENTAGE
    _attr_device_class = SensorDeviceClass.BATTERY
    _attr_state_class = SensorStateClass.MEASUREMENT

    def __init__(
        self,
        device,
        coordinator: TechCoordinator,
        config_entry,
        create_device: bool = False,
    ):
        """Initialize the sensor."""
        TileSensor.__init__(self, device, coordinator, config_entry)
        self.manufacturer = MANUFACTURER
        self.model = device[CONF_PARAMS].get(CONF_DESCRIPTION)
        self._attr_translation_key = "battery_entity"
        self._attr_translation_placeholders = (
            {"entity_name": ""} if create_device else {"entity_name": f"{self._name}"}
        )
        self._create_device = create_device

    @property
    def unique_id(self) -> str:
        """Return a unique ID."""
        return f"{self._unique_id}_tile_temperature_battery"

    def get_state(self, device):
        """Get the state of the device."""
        return device[CONF_PARAMS][BATTERY_LEVEL]

    @property
    def device_info(self):
        """Returns device information in a dictionary format."""

        if self._create_device:
            return {
                ATTR_IDENTIFIERS: {
                    (DOMAIN, self._unique_id)
                },  # Unique identifiers for the device
                CONF_NAME: self._name,  # Name of the device
                CONF_MODEL: self.model,  # Model of the device
                ATTR_MANUFACTURER: self.manufacturer,  # Manufacturer of the device
            }
        return None


class TileTemperatureSignalSensor(TileSensor, SensorEntity):
    """Representation of a Tile Temperature Signal Sensor."""

    _attr_has_entity_name = True

    _attr_native_unit_of_measurement = PERCENTAGE
    _attr_state_class = SensorStateClass.MEASUREMENT
    _attr_icon = "mdi:signal"

    def __init__(
        self,
        device,
        coordinator: TechCoordinator,
        config_entry,
        create_device: bool = False,
    ):
        """Initialize the sensor."""
        TileSensor.__init__(self, device, coordinator, config_entry)
        self.manufacturer = MANUFACTURER
        self.model = device[CONF_PARAMS].get(CONF_DESCRIPTION)
        self._attr_translation_key = "signal_strength_entity"
        self._attr_translation_placeholders = (
            {"entity_name": ""} if create_device else {"entity_name": f"{self._name}"}
        )
        self._create_device = create_device

    @property
    def unique_id(self) -> str:
        """Return a unique ID."""
        return f"{self._unique_id}_tile_temperature_signal_strength"

    @property
    def icon(self) -> str | None:
        """Icon of the entity, based on signal strength."""
        return icon_for_signal_level(self.state)

    def get_state(self, device):
        """Get the state of the device."""
        return device[CONF_PARAMS][SIGNAL_STRENGTH]

    @property
    def device_info(self):
        """Returns device information in a dictionary format."""
        if self._create_device:
            return {
                ATTR_IDENTIFIERS: {
                    (DOMAIN, self._unique_id)
                },  # Unique identifiers for the device
                CONF_NAME: self._name,  # Name of the device
                CONF_MODEL: self.model,  # Model of the device
                ATTR_MANUFACTURER: self.manufacturer,  # Manufacturer of the device
            }
        return None


class TileFuelSupplySensor(TileSensor):
    """Representation of a Tile Fuel Supply Sensor."""

    _attr_native_unit_of_measurement = PERCENTAGE
    _attr_device_class = SensorDeviceClass.BATTERY
    _attr_state_class = SensorStateClass.MEASUREMENT

    def __init__(self, device, coordinator, config_entry):
        """Initialize the sensor."""
        TileSensor.__init__(self, device, coordinator, config_entry)

    @property
    def unique_id(self) -> str:
        """Return a unique ID."""
        return f"{self._unique_id}_tile_fuel_supply"

    @property
    def name(self):
        """Return the name of the sensor."""
        return self._name

    def get_state(self, device):
        """Get the state of the device."""
        return device[CONF_PARAMS]["percentage"]


class TileFanSensor(TileSensor):
    """Representation of a Tile Fan Sensor."""

    _attr_native_unit_of_measurement = PERCENTAGE
    _attr_state_class = SensorStateClass.MEASUREMENT

    def __init__(self, device, coordinator, config_entry):
        """Initialize the sensor."""
        TileSensor.__init__(self, device, coordinator, config_entry)
        self._attr_icon = assets.get_icon_by_type(device[CONF_TYPE])

    @property
    def unique_id(self) -> str:
        """Return a unique ID."""
        return f"{self._unique_id}_tile_fan"

    @property
    def name(self):
        """Return the name of the sensor."""
        return self._name

    def get_state(self, device):
        """Get the state of the device."""
        return device[CONF_PARAMS]["gear"]


class TileTextSensor(TileSensor):
    """Representation of a Tile Text Sensor."""

    def __init__(self, device, coordinator, config_entry):
        """Initialize the sensor."""
        TileSensor.__init__(self, device, coordinator, config_entry)
        self._name = (
            self._config_entry.title + " "
            if self._config_entry.data[INCLUDE_HUB_IN_NAME]
            else ""
        ) + assets.get_text(device[CONF_PARAMS]["headerId"])

        self._attr_icon = assets.get_icon(device[CONF_PARAMS]["iconId"])

    @property
    def unique_id(self) -> str:
        """Return a unique ID."""
        return f"{self._unique_id}_tile_text"

    @property
    def name(self):
        """Return the name of the sensor."""
        return self._name

    def get_state(self, device):
        """Get the state of the device."""
        return assets.get_text(device[CONF_PARAMS]["statusId"])


class TileWidgetSensor(TileSensor):
    """Representation of a Tile Widget Sensor."""

    _attr_native_unit_of_measurement = UnitOfTemperature.CELSIUS
    _attr_device_class = SensorDeviceClass.TEMPERATURE
    _attr_state_class = SensorStateClass.MEASUREMENT

    def __init__(self, device, coordinator, config_entry):
        """Initialize the sensor."""
        TileSensor.__init__(self, device, coordinator, config_entry)
        self._name = (
            self._config_entry.title + " "
            if self._config_entry.data[INCLUDE_HUB_IN_NAME]
            else ""
        ) + assets.get_text(device[CONF_PARAMS]["widget1"]["txtId"])

    @property
    def unique_id(self) -> str:
        """Return a unique ID."""
        return f"{self._unique_id}_tile_widget"

    @property
    def name(self):
        """Return the name of the sensor."""
        return self._name

    def get_state(self, device):
        """Get the state of the device."""
        return device[CONF_PARAMS]["widget1"][VALUE] / 10


class TileValveSensor(TileSensor, SensorEntity):
    """Representation of a Tile Valve Sensor."""

    def __init__(self, device, coordinator, config_entry):
        """Initialize the sensor."""
        TileSensor.__init__(self, device, coordinator, config_entry)
        self.native_unit_of_measurement = PERCENTAGE
        self.state_class = SensorStateClass.MEASUREMENT
        self._valve_number = device[CONF_PARAMS]["valveNumber"]
        self._attr_icon = assets.get_icon_by_type(device[CONF_TYPE])
<<<<<<< HEAD
        self._name = (
            self._config_entry.title + " "
            if self._config_entry.data[INCLUDE_HUB_IN_NAME]
            else ""
        ) + assets.get_text_by_type(device[CONF_TYPE])

=======
        name = assets.get_text_by_type(device[CONF_TYPE])
        self._name = f"{name} {device[CONF_PARAMS]['valveNumber']}"
>>>>>>> e66c8591
        self.attrs: dict[str, Any] = {}

    @property
    def unique_id(self) -> str:
        """Return a unique ID."""
        return f"{self._unique_id}_tile_valve"

    @property
    def name(self):
        """Return the name of the device."""
        return f"{self._name} {self._valve_number}"

    def get_state(self, device):
        """Get the state of the device."""
        return device[CONF_PARAMS]["openingPercentage"]

    @property
    def extra_state_attributes(self) -> dict[str, Any]:
        """Return the state attributes."""
        attributes = {}
        attributes.update(self.attrs)
        return attributes

    def update_properties(self, device):
        """Update the properties of the device based on the provided device information.

        Args:
        device: dict, the device information containing description, zone, setTemperature, and currentTemperature

        Returns:
        None

        """
        self._state = self.get_state(device)
        self.attrs["currentTemp"] = device[CONF_PARAMS]["currentTemp"] / 10
        self.attrs["returnTemp"] = device[CONF_PARAMS]["returnTemp"] / 10
        self.attrs["setTempCorrection"] = device[CONF_PARAMS]["setTempCorrection"]
        self.attrs["valvePump"] = (
            STATE_ON if device[CONF_PARAMS]["valvePump"] == "1" else STATE_OFF
        )
        self.attrs["boilerProtection"] = (
            STATE_ON if device[CONF_PARAMS]["boilerProtection"] == "1" else STATE_OFF
        )
        self.attrs["returnProtection"] = (
            STATE_ON if device[CONF_PARAMS]["returnProtection"] == "1" else STATE_OFF
        )
        self.attrs["setTemp"] = device[CONF_PARAMS]["setTemp"]


class TileMixingValveSensor(TileSensor, SensorEntity):
    """Representation of a Tile Mixing Valve Sensor."""

    _attr_native_unit_of_measurement = PERCENTAGE
    _attr_state_class = SensorStateClass.MEASUREMENT

    def __init__(self, device, coordinator, config_entry):
        """Initialize the sensor."""
        TileSensor.__init__(self, device, coordinator, config_entry)
        self.native_unit_of_measurement = PERCENTAGE
        self.state_class = SensorStateClass.MEASUREMENT
        self._valve_number = device[CONF_PARAMS]["valveNumber"]
        self._attr_icon = assets.get_icon_by_type(device[CONF_TYPE])
        self._name = (
            self._config_entry.title + " "
            if self._config_entry.data[INCLUDE_HUB_IN_NAME]
            else ""
        ) + assets.get_text_by_type(device[CONF_TYPE])

    @property
    def unique_id(self) -> str:
        """Return a unique ID."""
        return f"{self._unique_id}_tile_mixing_valve"

    @property
    def name(self):
        """Return the name of the device."""
        return f"{self._name} {self._valve_number}"

    def get_state(self, device):
        """Get the state of the device."""
        return device[CONF_PARAMS]["openingPercentage"]


# TODO: this sensor's ID assignment needs to be fixed as base on such ID
#  tech api doesn't return value and we get KeyError
#
# class TileValveTemperatureSensor(TileSensor):
#     def __init__(self, device, api, controller_udid, valve_sensor):
#         self._state_key = valve_sensor["state_key"]
#         sensor_name = assets.get_text(valve_sensor["txt_id"])
#         TileSensor.__init__(self, device, api, controller_udid)
#         self._id = f"{self._id}_{self._state_key}"
#         name = assets.get_text_by_type(device[CONF_TYPE])
#         self._name = f"{name} {device[CONF_PARAMS]['valveNumber']} {sensor_name}"

#     @property
#     def device_class(self):
#         return sensor.DEVICE_CLASS_TEMPERATURE

#     @property
#     def unit_of_measurement(self):
#         return TEMP_CELSIUS

#     def get_state(self, device):
#         state = device[CONF_PARAMS][self._state_key]
#         if state > 100:
#             state = state / 10
#         return state<|MERGE_RESOLUTION|>--- conflicted
+++ resolved
@@ -2,11 +2,8 @@
 
 import itertools
 import logging
-<<<<<<< HEAD
+
 from typing import Any, cast
-=======
-from typing import Any
->>>>>>> e66c8591
 
 from homeassistant.components.sensor import (
     SensorDeviceClass,
@@ -983,14 +980,6 @@
         return f"{self._unique_id}_zone_actuator_{str(self._actuator_index + 1)}"
 
     @property
-<<<<<<< HEAD
-=======
-    def name(self):
-        """Return the name of the entity."""
-        return f"{self._name} actuator {str(self._actuator_index + 1)}"
-
-    @property
->>>>>>> e66c8591
     def extra_state_attributes(self) -> dict[str, Any]:
         """Return the state attributes."""
         attributes = {}
@@ -1351,17 +1340,12 @@
         self.state_class = SensorStateClass.MEASUREMENT
         self._valve_number = device[CONF_PARAMS]["valveNumber"]
         self._attr_icon = assets.get_icon_by_type(device[CONF_TYPE])
-<<<<<<< HEAD
         self._name = (
             self._config_entry.title + " "
             if self._config_entry.data[INCLUDE_HUB_IN_NAME]
             else ""
         ) + assets.get_text_by_type(device[CONF_TYPE])
 
-=======
-        name = assets.get_text_by_type(device[CONF_TYPE])
-        self._name = f"{name} {device[CONF_PARAMS]['valveNumber']}"
->>>>>>> e66c8591
         self.attrs: dict[str, Any] = {}
 
     @property
