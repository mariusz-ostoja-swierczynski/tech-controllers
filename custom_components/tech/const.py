--- conflicted
+++ resolved
@@ -23,6 +23,7 @@
 ACTUATORS_OPEN = "actuatorsOpen"
 INCLUDE_HUB_IN_NAME = "include_hub_in_name"
 UNDERFLOOR = "underfloor"
+UNDERFLOOR = "underfloor"
 WINDOW_SENSORS = "windowsSensors"
 WINDOW_STATE = "windowState"
 MODE = "mode"
@@ -38,10 +39,7 @@
 TEMP_TOO_HIGH = "tempTooHigh"
 TEMP_TOO_LOW = "tempTooLow"
 SERVICE_ERROR = "serviceError"
-<<<<<<< HEAD
 ZONE_STATE = "zoneState"
-=======
->>>>>>> 627b2df9
 
 DEFAULT_ICON = "mdi:eye"
 
