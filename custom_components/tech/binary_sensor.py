--- conflicted
+++ resolved
@@ -158,8 +158,7 @@
             self._attr_icon = assets.get_icon_by_type(device[CONF_TYPE])
 
     def get_state(self, device):
-<<<<<<< HEAD
-        """Get device state."""
+        """Return the on/off working status for the provided ``device`` payload."""
         return device[CONF_PARAMS]["workingStatus"]
 
 
@@ -300,8 +299,4 @@
                 + self._config_entry.data[CONTROLLER][VER]
             ),
             ATTR_MANUFACTURER: MANUFACTURER,
-        }
-=======
-        """Return the on/off working status for the provided ``device`` payload."""
-        return device[CONF_PARAMS]["workingStatus"]
->>>>>>> a3bae90f
+        }